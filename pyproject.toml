[build-system]
requires = ["setuptools>=61.0", "setuptools_scm[toml]>=6.2"]
build-backend = "setuptools.build_meta"

[tool.setuptools_scm]

[project]
name = "mapclassify"
dynamic = ["version"]
maintainers = [
    { name = "Serge Rey", email = "sjsrey@gmail.com" },
    { name = "Wei Kang", email = "weikang9009@gmail.com" },
]
license = { text = "BSD 3-Clause" }
description = "Classification Schemes for Choropleth Maps."
keywords = ["spatial statistics", "geovisualization"]
readme = { text = """\
`mapclassify` implements a family of classification schemes for choropleth maps.
Its focus is on the determination of the number of classes, and the assignment
of observations to those classes. It is intended for use with upstream mapping
and geovisualization packages (see `geopandas`_ and `geoplot`_)
that handle the rendering of the maps.

For further theoretical background see "`Choropleth Mapping`_" in Rey, S.J., D. Arribas-Bel, and L.J. Wolf (2020) "Geographic Data Science with PySAL and the PyData Stack”.

.. _geopandas: https://geopandas.org/mapping.html
.. _geoplot: https://residentmario.github.io/geoplot/user_guide/Customizing_Plots.html
.. _Choropleth Mapping: https://geographicdata.science/book/notebooks/05_choropleth.html
""", content-type = "text/x-rst" }
classifiers = [
    "Programming Language :: Python :: 3",
    "License :: OSI Approved :: BSD License",
    "Operating System :: OS Independent",
    "Intended Audience :: Science/Research",
    "Topic :: Scientific/Engineering :: GIS",
]
requires-python = ">=3.11"
dependencies = [
    "networkx>=3.2",
    "numpy>=1.26",
    "pandas>=2.1",
    "scikit-learn>=1.4",
    "scipy>=1.12",
]

[project.urls]
Home = "https://pysal.org/mapclassify/"
Repository = "https://github.com/pysal/mapclassify"

[project.optional-dependencies]
speedups = [
    "numba>=0.58"
]
dev = [
    "ruff",
    "pre-commit",
    "watermark",
]
docs = [
    "nbsphinx",
    "numpydoc",
    "sphinx>=1.4.3",
    "sphinx-gallery",
    "sphinxcontrib-bibtex",
    "sphinx_bootstrap_theme",
]
spatial = [
    "geopandas",
    "libpysal",
    "matplotlib",
    "shapely",
]
notebooks = [
    "mapclassify[spatial]",
    "geodatasets",
    "ipywidgets",
    "jupyterlab",
    "lonboard",
    "pyarrow",
    "pydeck",
    "seaborn",
]
tests = [
    "mapclassify[spatial]",
    "pytest",
    "pytest-cov",
    "pytest-xdist",
    "pytest-doctestplus",
    "pytest-mpl"
]
all = ["mapclassify[speedups,dev,docs,notebooks,tests]"]

[tool.setuptools.packages.find]
include = ["mapclassify", "mapclassify.*"]


[tool.ruff]
line-length = 88
extend-include = ["*.ipynb"]
exclude = ["mapclassify/tests/*", "docs/*"]

[tool.ruff.lint]
select = ["E", "F", "W", "I", "UP", "N", "B", "A", "C4", "SIM", "ARG"]
ignore = [
    "B006",
    "B008",
    "B009",
    "B010",
    "C408",
    "E731",
    "F405",
    "N803",
    "N806",
    "N999",
    "UP007"
]
<<<<<<< HEAD

[tool.ruff.lint.per-file-ignores]
 "*__init__.py" = [
     "F401",  # imported but unused
     "F403",  # star import; unable to detect undefined names
 ]
 "*.ipynb" = [
    "C416",  # Unnecessary dict comprehension (rewrite using `dict()`)
    "F401",  # imported but unused
=======
extend-include = [
    "docs/conf.py"
]

[tool.ruff.lint.per-file-ignores]
 "*tests/test_*.py" = [
    "A004",  # Import is shadowing a Python builtin
    "N802",  # Function name should be lowercase
 ]
 "docs/conf.py" = [
    "A001",  # Variable is shadowing a Python builtin
>>>>>>> 13722422
]

[tool.coverage.run]
source = ["./mapclassify"]

[tool.coverage.report]
exclude_lines = [
    "if self.debug:",
    "pragma: no cover",
    "raise NotImplementedError",
    "except ModuleNotFoundError:",
    "except ImportError",
]
ignore_errors = true
omit = ["mapclassify/tests/*", "docs/conf.py"]<|MERGE_RESOLUTION|>--- conflicted
+++ resolved
@@ -114,7 +114,9 @@
     "N999",
     "UP007"
 ]
-<<<<<<< HEAD
+extend-include = [
+    "docs/conf.py"
+]
 
 [tool.ruff.lint.per-file-ignores]
  "*__init__.py" = [
@@ -124,19 +126,13 @@
  "*.ipynb" = [
     "C416",  # Unnecessary dict comprehension (rewrite using `dict()`)
     "F401",  # imported but unused
-=======
-extend-include = [
-    "docs/conf.py"
 ]
-
-[tool.ruff.lint.per-file-ignores]
  "*tests/test_*.py" = [
     "A004",  # Import is shadowing a Python builtin
     "N802",  # Function name should be lowercase
  ]
  "docs/conf.py" = [
     "A001",  # Variable is shadowing a Python builtin
->>>>>>> 13722422
 ]
 
 [tool.coverage.run]
