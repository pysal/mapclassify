"""
A module of classification schemes for choropleth mapping.
"""
import copy
import functools
import warnings

import numpy as np
import scipy.stats as stats
from sklearn.cluster import KMeans as KMEANS

__author__ = "Sergio J. Rey"

__all__ = [
    "MapClassifier",
    "quantile",
    "BoxPlot",
    "EqualInterval",
    "FisherJenks",
    "FisherJenksSampled",
    "JenksCaspall",
    "JenksCaspallForced",
    "JenksCaspallSampled",
    "HeadTailBreaks",
    "MaxP",
    "MaximumBreaks",
    "NaturalBreaks",
    "Quantiles",
    "Percentiles",
    "StdMean",
    "UserDefined",
    "gadf",
    "KClassifiers",
    "CLASSIFIERS",
]

CLASSIFIERS = (
    "BoxPlot",
    "EqualInterval",
    "FisherJenks",
    "FisherJenksSampled",
    "HeadTailBreaks",
    "JenksCaspall",
    "JenksCaspallForced",
    "JenksCaspallSampled",
    "MaxP",
    "MaximumBreaks",
    "NaturalBreaks",
    "Quantiles",
    "Percentiles",
    "StdMean",
    "UserDefined",
)

K = 5  # default number of classes in any map scheme with this as an argument
SEEDRANGE = 1000000  # range for drawing random ints from for Natural Breaks


FMT = "{:.2f}"

try:
    from numba import njit

    HAS_NUMBA = True
except ImportError:
    HAS_NUMBA = False

    def njit(type, cache):
        def decorator_njit(func):
            @functools.wraps(func)
            def wrapper_decorator(*args, **kwargs):
                return func(*args, **kwargs)

            return wrapper_decorator

        return decorator_njit


def _format_intervals(mc, fmt="{:.0f}"):
    """
    Helper methods to format legend intervals.


    Parameters
    ----------

    mc: MapClassifier
    fmt: str (default '{:.0f}')
        Specification of formatting for legend.

    Returns
    -------

    tuple:
        edges : list
            :math:`k` strings for class intervals.
        max_width : int
            Length of largest interval string.
        lower_open : bool
            True: lower bound of first interval is open.
            False: lower bound of first interval is closed.

    Notes
    -----

    For some classifiers, it is possible that the upper bound of the first
    interval is less than the minimum value of the attribute that is being
    classified. In these cases ``lower_open=True`` and the lower bound of the
    interval is set to ``np.NINF```.

    """

    lowest = mc.y.min()
    if hasattr(mc, "lowest"):
        if mc.lowest is not None:
            lowest = mc.lowest
    lower_open = False
    if lowest > mc.bins[0]:
        lowest = np.NINF
        lower_open = True
    edges = [lowest]
    edges.extend(mc.bins)
    edges = [fmt.format(edge) for edge in edges]
    max_width = max([len(edge) for edge in edges])
    return edges, max_width, lower_open


def _get_mpl_labels(mc, fmt="{:.1f}"):
    """
    Helper method to format legend intervals for matplotlib (and geopandas).

    Parameters
    ----------

    mc : MapClassifier
    fmt : str (default '{:.1f}')
        Specification of formatting for legend.

    Returns
    -------

    intervals : list
        :math:`k` strings for class intervals.

    """
    edges, max_width, lower_open = _format_intervals(mc, fmt)
    k = len(edges) - 1
    left = ["["]
    if lower_open:
        left = ["("]
    left.extend("(" * k)
    right = "]" * (k + 1)
    lower = ["{:>{width}}".format(edges[i], width=max_width) for i in range(k)]
    upper = ["{:>{width}}".format(edges[i], width=max_width) for i in range(1, k + 1)]
    lower = [_l + r for _l, r in zip(left, lower)]
    upper = [_l + r for _l, r in zip(upper, right)]
    intervals = [_l + ", " + r for _l, r in zip(lower, upper)]
    return intervals


def _get_table(mc, fmt="{:.2f}"):
    """
    Helper function to generate tabular classification report.

    Parameters
    ----------

    mc: MapClassifier
    fmt: str (default '{:.2f}')
        specification of formatting for legend.

    Returns
    -------

    table : str
        Formatted table of classification results.

    """
    intervals = _get_mpl_labels(mc, fmt)
    interval_width = len(intervals[0])
    counts = list(map(str, mc.counts))
    count_width = max([len(count) for count in counts])
    count_width = max(count_width, len("count"))
    interval_width = max(interval_width, len("interval"))
<<<<<<< HEAD
    header = "{:^{width}}".format("Interval", width=interval_width)
    header += "   " + "{:>{width}}".format("Count", width=count_width)
=======
    header = f"{'Interval' : ^{interval_width}}"
    header += " " * 3 + f"{'Count' : >{count_width}}"
>>>>>>> bd11fd02
    title = mc.name
    header += "\n" + "-" * len(header)
    table = [title, "", header]
    for i, interval in enumerate(intervals):
        row = f"{interval} | {counts[i] : >{count_width}}"
        table.append(row)
    return "\n".join(table)


def head_tail_breaks(values, cuts):
    """Head tail breaks helper function."""
    values = np.array(values)
    mean = np.mean(values)
    if len(cuts) > 0 and cuts[-1] == mean:  # this fixes floating point from GH#117
        return cuts
    cuts.append(mean)
    if len(set(values)) > 1:
        return head_tail_breaks(values[values > mean], cuts)
    return cuts


def quantile(y, k=4):
    """
    Calculates the quantiles for an array.

    Parameters
    ----------

    y : numpy.array
        :math:`(n,1)`, values to classify.
    k : int (default 4)
        Number of quantiles.

    Returns
    -------

    q : numpy.array
        :math:`(n,1)`, quantile values.

    Examples
    --------

    >>> import numpy
    >>> import mapclassify
    >>> x = numpy.arange(1000)

    >>> mapclassify.classifiers.quantile(x)
    array([249.75, 499.5 , 749.25, 999.  ])

    >>> mapclassify.classifiers.quantile(x, k=3)
    array([333., 666., 999.])

    Note that if there are enough ties that the quantile values repeat, we
    collapse to pseudo quantiles in which case the number of classes will be
    less than ``k``.

    >>> x = [1.0] * 100
    >>> x.extend([3.0] * 40)
    >>> len(x)
    140

    >>> y = numpy.array(x)
    >>> mapclassify.classifiers.quantile(y)
    array([1., 3.])

    """

    w = 100.0 / k
    p = np.arange(w, 100 + w, w)
    if p[-1] > 100.0:
        p[-1] = 100.0
    q = np.array([stats.scoreatpercentile(y, pct) for pct in p])
    q = np.unique(q)
    k_q = len(q)
    if k_q < k:
        warnings.warn(
            "Not enough unique values in array to form k classes. "
            f"Setting k to {k_q}.",
            UserWarning,
        )
    return q


def binC(y, bins):
    """
    Bin categorical/qualitative data.

    Parameters
    ----------

    y : numpy.array
        :math:`(n,q)`, categorical values.
    bins : numpy.array
        :math:`(k,1)`, unique values associated with each bin.

    Return
    ------

    b : numpy.array
        :math:`(n,q)` bin membership, values between ``0`` and ``k-1``.

    Examples
    --------

    >>> import numpy
    >>> import mapclassify
    >>> numpy.random.seed(1)
    >>> x = numpy.random.randint(2, 8, (10, 3))
    >>> bins = list(range(2, 8))
    >>> x
    array([[7, 5, 6],
           [2, 3, 5],
           [7, 2, 2],
           [3, 6, 7],
           [6, 3, 4],
           [6, 7, 4],
           [6, 5, 6],
           [4, 6, 7],
           [4, 6, 3],
           [3, 2, 7]])

    >>> y = mapclassify.classifiers.binC(x, bins)
    >>> y
    array([[5, 3, 4],
           [0, 1, 3],
           [5, 0, 0],
           [1, 4, 5],
           [4, 1, 2],
           [4, 5, 2],
           [4, 3, 4],
           [2, 4, 5],
           [2, 4, 1],
           [1, 0, 5]])

    """

    if np.ndim(y) == 1:
        k = 1
        n = np.shape(y)[0]
    else:
        n, k = np.shape(y)
    b = np.zeros((n, k), dtype="int")
    for i, bin in enumerate(bins):
        b[np.nonzero(y == bin)] = i

    # check for non-binned items and warn if needed
    vals = set(y.flatten())
    for val in vals:
        if val not in bins:
            warnings.warn(f"\nValue not in bin: {val}\nBins: {bins}", UserWarning)

    return b


def bin(y, bins):
    """
    Bin interval/ratio data.

    Parameters
    ----------

    y : numpy.array
        :math:`(n,q)`, values to bin.
    bins : numpy.array
        :math:`(k,1)`, upper bounds of each bin (monotonic).

    Returns
    -------

    b : numpy.array
        :math:`(n,q)`, values of values between ``0`` and ``k-1``.

    Examples
    --------

    >>> import numpy
    >>> import mapclassify
    >>> numpy.random.seed(1)
    >>> x = numpy.random.randint(2, 20, (10, 3))
    >>> bins = [10, 15, 20]
    >>> b = mapclassify.classifiers.bin(x, bins)
    >>> x
    array([[ 7, 13, 14],
           [10, 11, 13],
           [ 7, 17,  2],
           [18,  3, 14],
           [ 9, 15,  8],
           [ 7, 13, 12],
           [16,  6, 11],
           [19,  2, 15],
           [11, 11,  9],
           [ 3,  2, 19]])

    >>> b
    array([[0, 1, 1],
           [0, 1, 1],
           [0, 2, 0],
           [2, 0, 1],
           [0, 1, 0],
           [0, 1, 1],
           [2, 0, 1],
           [2, 0, 1],
           [1, 1, 0],
           [0, 0, 2]])

    """
    if np.ndim(y) == 1:
        k = 1
        n = np.shape(y)[0]
    else:
        n, k = np.shape(y)
    b = np.zeros((n, k), dtype="int")
    i = len(bins)
    if type(bins) != list:
        bins = bins.tolist()
    binsc = copy.copy(bins)
    while binsc:
        i -= 1
        c = binsc.pop(-1)
        b[np.nonzero(y <= c)] = i
    return b


def bin1d(x, bins):
    """
    Place values of a 1-d array into bins and determine
    counts of values in each bin.

    Parameters
    ----------

    x : numpy.array
        :math:`(n, 1)`, values to bin.
    bins : numpy.array
        :math:`(k,1)`, upper bounds of each bin (monotonic).

    Returns
    -------

    binIds : numpy.array
        1-d array of integer bin IDs.
    counts : int
        Number of elements of ``x`` falling in each bin.

    Examples
    --------

    >>> import numpy
    >>> import mapclassify
    >>> x = numpy.arange(100, dtype = "float")
    >>> bins = [25, 74, 100]
    >>> binIds, counts = mapclassify.classifiers.bin1d(x, bins)
    >>> binIds
    array([0, 0, 0, 0, 0, 0, 0, 0, 0, 0, 0, 0, 0, 0, 0, 0, 0, 0, 0, 0, 0, 0,
           0, 0, 0, 0, 1, 1, 1, 1, 1, 1, 1, 1, 1, 1, 1, 1, 1, 1, 1, 1, 1, 1,
           1, 1, 1, 1, 1, 1, 1, 1, 1, 1, 1, 1, 1, 1, 1, 1, 1, 1, 1, 1, 1, 1,
           1, 1, 1, 1, 1, 1, 1, 1, 1, 2, 2, 2, 2, 2, 2, 2, 2, 2, 2, 2, 2, 2,
           2, 2, 2, 2, 2, 2, 2, 2, 2, 2, 2, 2])

    >>> list(counts)
    [26, 49, 25]

    """
    left = [-float("inf")]
    left.extend(bins[0:-1])
    right = bins
    cuts = list(zip(left, right))
    k = len(bins)
    binIds = np.zeros(x.shape, dtype="int")
    while cuts:
        k -= 1
        l, r = cuts.pop(-1)
        binIds += (x > l) * (x <= r) * k
    counts = np.bincount(binIds, minlength=len(bins))
    return (binIds, counts)


def load_example():
    """
    Helper function for doc tests
    """
    from .datasets import calemp

    return calemp.load()


def _kmeans(y, k=5, n_init=10):
    """
    Helper function to do k-means in one dimension.

    Parameters
    ----------

    y : numpy.array
        :math:`(n,1)`, values to classify.
    k : int, (default 5)
        Number of classes to form.
    n_init : int, (default 10)
        Number of initial  solutions. Best of initial results is returned.

    """

    y = y * 1.0  # KMEANS needs float or double dtype
    y.shape = (-1, 1)
    result = KMEANS(n_clusters=k, init="k-means++", n_init=n_init).fit(y)
    class_ids = result.labels_
    centroids = result.cluster_centers_
    binning = []
    for c in range(k):
        values = y[class_ids == c]
        binning.append([values.max(), len(values)])
    binning = np.array(binning)
    binning = binning[binning[:, 0].argsort()]
    cuts = binning[:, 0]

    y_cent = np.zeros_like(y)
    for c in range(k):
        y_cent[class_ids == c] = centroids[c]
    diffs = y - y_cent
    diffs *= diffs

    return class_ids, cuts, diffs.sum(), centroids


def natural_breaks(values, k=5, init=10):
    """
    Natural breaks helper function. Jenks natural breaks is k-means in one dimension.

    Parameters
    ----------

    values : numpy.array
        :math:`(n, 1)` values to bin.
    k : int, (default 5)
        Number of classes.
    init: int, (default 10)
        Number of different solutions to obtain using different centroids.
        Best solution is returned.

    """
    values = np.array(values)
    uv = np.unique(values)
    uvk = len(uv)
    if uvk < k:
        warnings.warn(
            "Not enough unique values in array to form k classes. "
            f"Setting k to {uvk}.",
            UserWarning,
        )
        k = uvk
    kres = _kmeans(values, k, n_init=init)
    sids = kres[-1]  # centroids
    fit = kres[-2]
    class_ids = kres[0]
    cuts = kres[1]
    return (sids, class_ids, fit, cuts)


@njit("f8[:](f8[:], u2)", cache=True)
def _fisher_jenks_means(values, classes=5):
    """
    Jenks Optimal (Natural Breaks) algorithm implemented in Python.

    Notes
    -----

    The original Python code comes from here:
    http://danieljlewis.org/2010/06/07/jenks-natural-breaks-algorithm-in-python/
    and is based on a JAVA and Fortran code available here:
    https://stat.ethz.ch/pipermail/r-sig-geo/2006-March/000811.html

    Returns class breaks such that classes are internally homogeneous while
    assuring heterogeneity among classes.

    """
    n_data = len(values)
    mat1 = np.zeros((n_data + 1, classes + 1), dtype=np.int32)
    mat2 = np.zeros((n_data + 1, classes + 1), dtype=np.float32)
    mat1[1, 1:] = 1
    mat2[2:, 1:] = np.inf

    v = np.float32(0)
    for _l in range(2, len(values) + 1):
        s1 = np.float32(0)
        s2 = np.float32(0)
        w = np.float32(0)
        for m in range(1, _l + 1):
            i3 = _l - m + 1
            val = np.float32(values[i3 - 1])
            s2 += val * val
            s1 += val
            w += np.float32(1)
            v = s2 - (s1 * s1) / w
            i4 = i3 - 1
            if i4 != 0:
                for j in range(2, classes + 1):
                    if mat2[_l, j] >= (v + mat2[i4, j - 1]):
                        mat1[_l, j] = i3
                        mat2[_l, j] = v + mat2[i4, j - 1]
        mat1[_l, 1] = 1
        mat2[_l, 1] = v

    k = len(values)

    kclass = np.zeros(classes + 1, dtype=values.dtype)
    kclass[classes] = values[len(values) - 1]
    kclass[0] = values[0]
    for countNum in range(classes, 1, -1):
        pivot = mat1[k, countNum]
        id = int(pivot - 2)
        kclass[countNum - 1] = values[id]
        k = int(pivot - 1)
    return np.delete(kclass, 0)


class MapClassifier(object):
    r"""
    Abstract class for all map classifications :cite:`Slocum_2009`

    For an array :math:`y` of :math:`n` values, a map classifier places each
    value :math:`y_i` into one of :math:`k` mutually exclusive and exhaustive
    classes.  Each classifer defines the classes based on different criteria,
    but in all cases the following hold for the classifiers in PySAL:

    .. math:: C_j^l < y_i \le C_j^u \  \forall  i \in C_j

    where :math:`C_j` denotes class :math:`j` which has lower bound
          :math:`C_j^l` and upper bound :math:`C_j^u`.

    Map Classifiers Supported

    * :class:`mapclassify.classifiers.BoxPlot`
    * :class:`mapclassify.classifiers.EqualInterval`
    * :class:`mapclassify.classifiers.FisherJenks`
    * :class:`mapclassify.classifiers.FisherJenksSampled`
    * :class:`mapclassify.classifiers.HeadTailBreaks`
    * :class:`mapclassify.classifiers.JenksCaspall`
    * :class:`mapclassify.classifiers.JenksCaspallForced`
    * :class:`mapclassify.classifiers.JenksCaspallSampled`
    * :class:`mapclassify.classifiers.MaxP`
    * :class:`mapclassify.classifiers.MaximumBreaks`
    * :class:`mapclassify.classifiers.NaturalBreaks`
    * :class:`mapclassify.classifiers.Quantiles`
    * :class:`mapclassify.classifiers.Percentiles`
    * :class:`mapclassify.classifiers.StdMean`
    * :class:`mapclassify.classifiers.UserDefined`

    In addition to the classifiers, there are several utility functions that
    can be used to evaluate the properties of a specific classifier,
    or for automatic selection of a classifier and number of classes.

    * :func:`mapclassify.classifiers.gadf`
    * :class:`mapclassify.classifiers.K_classifiers`

    """

    def __init__(self, y):
        y = np.asarray(y).flatten()
        self.name = "Map Classifier"
        self.fmt = FMT
        self.y = y
        self._classify()
        self._summary()

    def get_fmt(self):
        return self._fmt

    def set_fmt(self, fmt):
        self._fmt = fmt

    fmt = property(get_fmt, set_fmt)

    def _summary(self):
        yb = self.yb
        self.classes = [np.nonzero(yb == c)[0].tolist() for c in range(self.k)]
        self.tss = self.get_tss()
        self.adcm = self.get_adcm()
        self.gadf = self.get_gadf()

    def _classify(self):
        self._set_bins()
        self.yb, self.counts = bin1d(self.y, self.bins)

    def _update(self, data, *args, **kwargs):
        """
        The only thing that *should* happen in this function is

        1. input sanitization for pandas
        2. classification/reclassification.

        Using their ``__init__`` methods, all classifiers can re-classify given
        different input parameters or additional data.

        If you've got a cleverer updating equation other than the intial estimation
        equation, remove the call to ``self.__init__`` below and replace it with
        the updating function.
        """
        if data is not None:
            data = np.asarray(data).flatten()
            data = np.append(data.flatten(), self.y)
        else:
            data = self.y
        self.__init__(data, *args, **kwargs)

    @classmethod
    def make(cls, *args, **kwargs):
        """
        Configure and create a classifier that will consume data and produce
        classifications, given the configuration options specified by this
        function.

        Note that this implements a *partial application* of the relevant class
        constructor. ``make`` creates a function that returns classifications; it
        does not actually do the classification.

        If you want to classify data directly, use the appropriate class
        constructor, like ``Quantiles``, ``Max_Breaks``, etc.

        If you *have* a classifier object, but want to find which bins new data
        falls into, use ``find_bin``.

        Parameters
        ----------

        *args : required positional arguments
            All positional arguments required by the classifier,
            **excluding** the input data.
        rolling : bool
            A boolean configuring the outputted classifier to use
            a rolling classifier rather than a new classifier for
            each input. If ``rolling``, this adds the current data to
            all of the previous data in the classifier, and
            rebalances the bins, like a running median computation.
        return_object : bool
            Return the classifier object (or not).
        return_bins : bool
            Return the bins/breaks (or not).
        return_counts : bool
            Return the histogram of objects falling into each bin (or not).

        Returns
        -------

        A function that consumes data and returns their bins (and object,
        bins/breaks, or counts, if requested).

        Notes
        -----

        This is most useful when you want to run a classifier many times
        with a given configuration, such as when classifying many columns of an
        array or dataframe using the same configuration.

        Examples
        --------

        >>> import libpysal
        >>> import mapclassify
        >>> import geopandas
        >>> import numpy
        >>> import pandas
        >>> df = geopandas.read_file(libpysal.examples.get_path("columbus.dbf"))
        >>> classifier = mapclassify.Quantiles.make(k=9)
        >>> cl = df[["HOVAL", "CRIME", "INC"]].apply(classifier)
        >>> cl["HOVAL"].values[:10]
        array([8, 7, 2, 4, 1, 3, 8, 5, 7, 8])

        >>> cl["CRIME"].values[:10]
        array([0, 1, 3, 4, 6, 2, 0, 5, 3, 4])

        >>> cl["INC"].values[:10]
        array([7, 8, 5, 0, 3, 5, 0, 3, 6, 4])

        >>> data = [
        ...     numpy.linspace(3,8,num=10),
        ...     numpy.linspace(10, 0, num=10),
        ...     numpy.linspace(-5, 15, num=10)
        ... ]
        >>> data = pandas.DataFrame(data).T
        >>> data
                  0          1          2
        0  3.000000  10.000000  -5.000000
        1  3.555556   8.888889  -2.777778
        2  4.111111   7.777778  -0.555556
        3  4.666667   6.666667   1.666667
        4  5.222222   5.555556   3.888889
        5  5.777778   4.444444   6.111111
        6  6.333333   3.333333   8.333333
        7  6.888889   2.222222  10.555556
        8  7.444444   1.111111  12.777778
        9  8.000000   0.000000  15.000000

        >>> data.apply(mapclassify.Quantiles.make(rolling=True))
           0  1  2
        0  0  4  0
        1  0  4  0
        2  1  4  0
        3  1  3  0
        4  2  2  1
        5  2  1  2
        6  3  1  4
        7  3  0  4
        8  4  0  4
        9  4  0  4

        >>> dbf = libpysal.io.open(libpysal.examples.get_path("baltim.dbf"))
        >>> data = dbf.by_col_array("PRICE", "LOTSZ", "SQFT")
        >>> my_bins = [1, 10, 20, 40, 80]
        >>> cl = [mapclassify.UserDefined.make(bins=my_bins)(a) for a in data.T]
        >>> len(cl)
        3

        >>> cl[0][:10]
        array([4, 5, 5, 5, 4, 4, 5, 4, 4, 5])

        """

        # only flag overrides return flag
        to_annotate = copy.deepcopy(kwargs)
        return_object = kwargs.pop("return_object", False)
        return_bins = kwargs.pop("return_bins", False)
        return_counts = kwargs.pop("return_counts", False)

        rolling = kwargs.pop("rolling", False)
        if rolling:
            #  just initialize a fake classifier
            data = list(range(10))
            cls_instance = cls(data, *args, **kwargs)
            #  and empty it, since we'll be using the update
            cls_instance.y = np.array([])
        else:
            cls_instance = None

        #  wrap init in a closure to make a consumer.
        #  Qc Na: "Objects/Closures are poor man's Closures/Objects"
        def classifier(data, cls_instance=cls_instance):
            if rolling:
                cls_instance.update(data, inplace=True, **kwargs)
                yb = cls_instance.find_bin(data)
            else:
                cls_instance = cls(data, *args, **kwargs)
                yb = cls_instance.yb
            outs = [yb, None, None, None]
            outs[1] = cls_instance if return_object else None
            outs[2] = cls_instance.bins if return_bins else None
            outs[3] = cls_instance.counts if return_counts else None
            outs = [a for a in outs if a is not None]
            if len(outs) == 1:
                return outs[0]
            else:
                return outs

        #  for debugging/jic, keep around the kwargs.
        #  in future, we might want to make this a thin class, so that we can
        #  set a custom repr. Call the class `Binner` or something, that's a
        #  pre-configured Classifier that just consumes data, bins it, &
        #  possibly updates the bins.
        classifier._options = to_annotate
        return classifier

    def update(self, y=None, inplace=False, **kwargs):
        """
        Add data or change classification parameters.

        Parameters
        ----------

         y : numpy.array (default None)
            :math:`(n,1)`, array of data to classify.
        inplace : bool (default False)
            Whether to conduct the update in place or to return a
            copy estimated from the additional specifications.
        **kwargs : dict
            Additional parameters that are passed to the ``__init__`` function
            of the class. For documentation, check the class constructor.

        """
        kwargs.update({"k": kwargs.pop("k", self.k)})
        if inplace:
            self._update(y, **kwargs)
        else:
            new = copy.deepcopy(self)
            new._update(y, **kwargs)
            return new

    def __str__(self):
        return self.table()

    def __repr__(self):
        return self.table()

    def table(self):
        fmt = self.fmt
        return _get_table(self, fmt=fmt)

    def __call__(self, *args, **kwargs):
        """
        This will allow the classifier to be called like it's a function.

        Whether or not we want to make this be ``find_bin`` or ``update`` is a
        design decision.

        I like this as ``find_bin``, since a classifier's job should be to classify
        the data given to it using the rules estimated from the ``_classify()``.
        function.
        """
        return self.find_bin(*args)

    def get_tss(self):
        """Returns sum of squares over all class means."""
        tss = 0
        for class_def in self.classes:
            if len(class_def) > 0:
                yc = self.y[class_def]
                css = yc - yc.mean()
                css *= css
                tss += sum(css)
        return tss

    def _set_bins(self):
        pass

    def get_adcm(self):
        """
        Absolute deviation around class median (*ADCM*).

        Calculates the absolute deviations of each observation about its class
        median as a measure of fit for the classification method.

        Returns sum of *ADCM* over all classes.
        """
        adcm = 0
        for class_def in self.classes:
            if len(class_def) > 0:
                yc = self.y[class_def]
                yc_med = np.median(yc)
                ycd = np.abs(yc - yc_med)
                adcm += sum(ycd)
        return adcm

    def get_gadf(self):
        """Goodness of absolute deviation of fit."""
        adam = (np.abs(self.y - np.median(self.y))).sum()
        if adam == 0:  # array is invariant
            gadf = 1
        else:
            gadf = 1 - self.adcm / adam
        return gadf

    def find_bin(self, x):
        """
        Sort input or inputs according to the current bin estimate.

        Parameters
        ----------

        x : numpy.array, int, float
            A value or array of values to fit within the estimated bins.

        Returns
        -------

        right : numpy.array, int
            A bin index or array of bin indices that classify the
            input into one of the classifiers' bins.

        Notes
        -----

        This differs from similar functionality in
        ``numpy.digitize(x, classi.bins, right=True)``.

        This will always provide the closest bin, so data "outside" the classifier,
        above and below the max/min breaks, will be classified into the nearest bin.

        ``numpy.digitize`` returns :math:`k+1` for data greater than the greatest bin,
        but retains 0 for data below the lowest bin.

        """
        x = np.asarray(x).flatten()
        right = np.digitize(x, self.bins, right=True)
        if right.max() == len(self.bins):
            right[right == len(self.bins)] = len(self.bins) - 1
        return right

    def get_legend_classes(self, fmt=FMT):
        """
        Format the strings for the classes on the legend.


        Parameters
        ----------

        fmt : str (default '{:.2f}')
            Formatting specification.

        Returns
        -------

        classes : list
            :math:`k` strings with class interval definitions.

        """
        return _get_mpl_labels(self, fmt)

    def plot(
        self,
        gdf,
        border_color="lightgray",
        border_width=0.10,
        title=None,
        legend=False,
        cmap="YlGnBu",
        axis_on=True,
        legend_kwds={"loc": "lower right", "fmt": FMT},
        file_name=None,
        dpi=600,
        ax=None,
    ):
        """
        Plot a mapclassifier object.

        Parameters
        ----------

        gdf : geopandas.GeoDataFrame
            Contains the geometry column for the choropleth map.
        border_color  : str (default 'lightgray')
            Matplotlib color string to use for polygon border.
        border_width : float (default 0.10)
            Width of polygon border.
        title : str (default None)
            Title of map.
        cmap : str (default 'YlGnBu')
            Matplotlib color string for color map to fill polygons.
        axis_on : bool (default True)
            Show coordinate axes.
        legend_kwds : dict (default {'loc': 'lower right', 'fmt':FMT})
            Options for ``ax.legend()``.
        file_name : str (default None)
            Name of file to save figure to.
        dpi : int (default 600)
            Dots per inch for saved figure.
        ax : matplotlib.Axis (default None)
            Axis on which to plot the choropleth.
            Default is ``None``, which plots on the current figure.

        Returns
        -------

        f, ax : tuple
            Matplotlib figure and axis on which the plot is made.

        Examples
        --------

        >>> import libpysal
        >>> import geopandas
        >>> import mapclassify
        >>> gdf = geopandas.read_file(libpysal.examples.get_path("columbus.shp"))
        >>> q5 = mapclassify.Quantiles(gdf.CRIME)
        >>> q5.plot(gdf)  # doctest: +SKIP

        Notes
        -----

        Requires ``matplotlib``, and implicitly requires a
        ``geopandas.GeoDataFrame`` as input.

        """
        try:
            import matplotlib.pyplot as plt
        except ImportError:
            raise ImportError(
                "Mapclassify.plot depends on matplotlib.pyplot, and this was"
                "not able to be imported. \nInstall matplotlib to"
                "plot spatial classifier."
            )
        if ax is None:
            f = plt.figure()
            ax = plt.gca()
        else:
            f = plt.gcf()

        ax = gdf.assign(_cl=self.y).plot(
            column="_cl",
            ax=ax,
            cmap=cmap,
            edgecolor=border_color,
            linewidth=border_width,
            scheme=self.name,
            legend=legend,
            legend_kwds=legend_kwds,
        )
        if not axis_on:
            ax.axis("off")
        if title:
            f.suptitle(title)
        if file_name:
            plt.savefig(file_name, dpi=dpi)
        return f, ax


class HeadTailBreaks(MapClassifier):
    """
    Head/tail Breaks Map Classification for Heavy-tailed Distributions.

    Parameters
    ----------

    y : numpy.array
        :math:`(n,1)`, values to classify.

    Attributes
    ----------

    yb : numpy.array
        :math:`(n,1)`, bin IDs for observations.
    bins : numpy.array
        :math:`(k,1)`, the upper bounds of each class.
    k : int
        The number of classes.
    counts : numpy.array
        :math:`(k,1)`, the number of observations falling in each class.

    Examples
    --------

    >>> import mapclassify
    >>> import numpy
    >>> numpy.random.seed(10)
    >>> cal = mapclassify.load_example()
    >>> htb = mapclassify.HeadTailBreaks(cal)
    >>> htb.k
    3

    >>> list(htb.counts)
    [50, 7, 1]

    >>> htb.bins
    array([ 125.92810345,  811.26      , 4111.45      ])

    >>> np.random.seed(123456)
    >>> x = np.random.lognormal(3, 1, 1000)
    >>> htb = mapclassify.HeadTailBreaks(x)
    >>> htb.bins
    array([ 32.26204423,  72.50205622, 128.07150107, 190.2899093 ,
           264.82847377, 457.88157946, 576.76046949])

    >>> list(htb.counts)
    [695, 209, 62, 22, 10, 1, 1]

    Notes
    -----

    Head/tail Breaks is a relatively new classification method developed
    for data with a heavy-tailed distribution.

    Implementation based on contributions by
    Alessandra Sozzi <alessandra.sozzi@gmail.com>.

    For theoretical details see :cite:`Jiang_2013`.

    """

    def __init__(self, y):
        MapClassifier.__init__(self, y)
        self.name = "HeadTailBreaks"

    def _set_bins(self):

        x = self.y.copy()
        bins = []
        bins = head_tail_breaks(x, bins)
        self.bins = np.array(bins)
        self.k = len(self.bins)


class EqualInterval(MapClassifier):
    """
    Equal Interval Classification.

    Parameters
    ----------

    y : numpy.array
        :math:`(n,1)`, values to classify.
    k : int (default 5)
        The number of classes required.

    Attributes
    ----------

    yb : numpy.array
        :math:`(n,1)`, bin IDs for observations. Each value is the ID of the class
        the observation belongs to
        :math:`yb[i] = j` for :math:`j>=1` if :math:`bins[j-1] < y[i] <= bins[j]`,
        otherwise :math:`yb[i] = 0`.
    bins : numpy.array
        :math:`(k,1)`, the upper bounds of each class.
    k : int
        The number of classes.
    counts : numpy.array
        :math:`(k,1)`, the number of observations falling in each class.

    Examples
    --------

    >>> import mapclassify
    >>> cal = mapclassify.load_example()
    >>> ei = mapclassify.EqualInterval(cal, k=5)
    >>> ei.k
    5

    >>> list(ei.counts)
    [57, 0, 0, 0, 1]

    >>> ei.bins
    array([ 822.394, 1644.658, 2466.922, 3289.186, 4111.45 ])

    Notes
    -----

    Intervals defined to have equal width:

    .. math::

        bins_j = min(y)+w*(j+1)

    with :math:`w=\\frac{max(y)-min(j)}{k}`

    """

    def __init__(self, y, k=K):
        """
        see class docstring

        """
        if min(y) == max(y):
            raise ValueError(
                f"Not enough unique values in array to form {k} classes. "
                "All values in `y` are equal."
            )
        self.k = k
        MapClassifier.__init__(self, y)
        self.name = "EqualInterval"

    def _set_bins(self):
        y = self.y
        k = self.k
        max_y = max(y)
        min_y = min(y)
        rg = max_y - min_y
        width = rg * 1.0 / k
        cuts = np.arange(min_y + width, max_y + width, width)
        if len(cuts) > self.k:  # handle overshooting
            cuts = cuts[0:k]
        cuts[-1] = max_y
        bins = cuts.copy()
        self.bins = bins


class Percentiles(MapClassifier):
    """
    Percentiles Map Classification

    Parameters
    ----------

    y : numpy.array
        Attribute to classify.
    pct : numpy.array (default [1, 10, 50, 90, 99, 100])
        Percentiles.

    Attributes
    ----------

    yb : numpy.array
        :math:`(n,1)`, bin IDs for observations.
    bins : numpy.array
        :math:`(k,1)`, the upper bounds of each class.
    k : int
        The number of classes.
    counts : numpy.array
        :math:`(k,1)`, the number of observations falling in each class.

    Examples
    --------

    >>> import mapclassify
    >>> cal = mapclassify.load_example()
    >>> p = mapclassify.Percentiles(cal)
    >>> p.bins
    array([1.357000e-01, 5.530000e-01, 9.365000e+00, 2.139140e+02,
           2.179948e+03, 4.111450e+03])

    >>> list(p.counts)
    [1, 5, 23, 23, 5, 1]

    >>> p2 = mapclassify.Percentiles(cal, pct = [50, 100])
    >>> p2.bins
    array([   9.365, 4111.45 ])

    >>> list(p2.counts)
    [29, 29]
    >>> p2.k
    2

    """

    def __init__(self, y, pct=[1, 10, 50, 90, 99, 100]):
        self.pct = pct
        MapClassifier.__init__(self, y)
        self.name = "Percentiles"

    def _set_bins(self):
        y = self.y
        pct = self.pct
        self.bins = np.array([stats.scoreatpercentile(y, p) for p in pct])
        self.k = len(self.bins)

    def update(self, y=None, inplace=False, **kwargs):
        """
        Add data or change classification parameters.

        Parameters
        ----------

         y : numpy.array (default None)
            :math:`(n,1)`, array of data to classify.
        inplace : bool (default False)
            Whether to conduct the update in place or to return a
            copy estimated from the additional specifications.
        **kwargs : dict
            Additional parameters that are passed to the ``__init__`` function
            of the class. For documentation, check the class constructor.

        """
        kwargs.update({"pct": kwargs.pop("pct", self.pct)})
        if inplace:
            self._update(y, **kwargs)
        else:
            new = copy.deepcopy(self)
            new._update(y, **kwargs)
            return new


class BoxPlot(MapClassifier):
    """
    BoxPlot Map Classification.

    Parameters
    ----------

    y : numpy.array
        Attribute to classify
    hinge : float (default 1.5)
        Multiplier for *IQR*.

    Attributes
    ----------

    yb : numpy.array
        :math:`(n,1)`, bin ids for observations.
    bins : array
        :math:`(n,1)`, the upper bounds of each class  (monotonic).
    k : int
        The number of classes.
    counts : numpy.array
        :math:`(k,1)`, the number of observations falling in each class.
    low_outlier_ids : numpy.array
        Indices of observations that are low outliers.
    high_outlier_ids : numpy.array
        Indices of observations that are high outliers.

    Notes
    -----

    The bins are set as follows::

        bins[0] = q[0]-hinge*IQR
        bins[1] = q[0]
        bins[2] = q[1]
        bins[3] = q[2]
        bins[4] = q[2]+hinge*IQR
        bins[5] = inf  (see Notes)

    where :math:`q` is an array of the first three quartiles of :math:`y` and
    :math:`IQR=q[2]-q[0]`.

    If :math:`q[2]+hinge*IQR > max(y)` there will only be 5 classes and no high
    outliers, otherwise, there will be 6 classes and at least one high
    outlier.

    Examples
    --------

    >>> import mapclassify
    >>> cal = mapclassify.load_example()
    >>> bp = mapclassify.BoxPlot(cal)
    >>> bp.bins
    array([-5.287625e+01,  2.567500e+00,  9.365000e+00,  3.953000e+01,
            9.497375e+01,  4.111450e+03])

    >>> list(bp.counts)
    [0, 15, 14, 14, 6, 9]

    >>> list(bp.high_outlier_ids)
    [0, 6, 18, 29, 33, 36, 37, 40, 42]

    >>> cal[bp.high_outlier_ids].values
    array([ 329.92,  181.27,  370.5 ,  722.85,  192.05,  110.74, 4111.45,
            317.11,  264.93])

    >>> bx = mapclassify.BoxPlot(np.arange(100))
    >>> bx.bins
    array([-49.5 ,  24.75,  49.5 ,  74.25, 148.5 ])

    """

    def __init__(self, y, hinge=1.5):
        """

        Parameters
        ----------

        y : numpy.array
            :math:`(n,1)`, attribute to classify
        hinge : float (default 1.5)
            Multiple of inter-quartile range.

        """

        self.hinge = hinge
        MapClassifier.__init__(self, y)
        self.name = "BoxPlot"

    def _set_bins(self):
        y = self.y
        pct = [25, 50, 75, 100]
        bins = [stats.scoreatpercentile(y, p) for p in pct]
        iqr = bins[-2] - bins[0]
        self.iqr = iqr
        pivot = self.hinge * iqr
        left_fence = bins[0] - pivot
        right_fence = bins[-2] + pivot
        if right_fence < bins[-1]:
            bins.insert(-1, right_fence)
        else:
            bins[-1] = right_fence
        bins.insert(0, left_fence)
        self.bins = np.array(bins)
        self.k = len(bins)

    def _classify(self):
        MapClassifier._classify(self)
        self.low_outlier_ids = np.nonzero(self.yb == 0)[0]
        self.high_outlier_ids = np.nonzero(self.yb == 5)[0]

    def update(self, y=None, inplace=False, **kwargs):
        """
        Add data or change classification parameters.

        Parameters
        ----------

        y : numpy.array (default None)
            :math:`(n,1)`, array of data to classify.
        inplace : bool (default False)
            Whether to conduct the update in place or to return a
            copy estimated from the additional specifications.
        **kwargs : dict
            Additional parameters that are passed to the ``__init__`` function
            of the class. For documentation, check the class constructor.

        """
        kwargs.update({"hinge": kwargs.pop("hinge", self.hinge)})
        if inplace:
            self._update(y, **kwargs)
        else:
            new = copy.deepcopy(self)
            new._update(y, **kwargs)
            return new


class Quantiles(MapClassifier):
    """
    Quantile Map Classification.

    Parameters
    ----------

    y : numpy.array
        :math:`(n,1)`, values to classify.
    k : int (default 5)
        The number of classes required.

    Attributes
    ----------

    yb : numpy.array
        :math:`(n,1)`, bin IDs for observations. Each value is the ID of the class
        the observation belongs to
        :math:`yb[i] = j` for :math:`j>=1` if :math:`bins[j-1] < y[i] <= bins[j]`,
        otherwise :math:`yb[i] = 0`.
    bins : numpy.array
        :math:`(k,1)`, the upper bounds of each class.
    k : int
        The number of classes.
    counts : numpy.array
        :math:`(k,1)`, the number of observations falling in each class.

    Examples
    --------

    >>> import mapclassify
    >>> cal = mapclassify.load_example()
    >>> q = mapclassify.Quantiles(cal, k=5)
    >>> q.bins
    array([1.46400e+00, 5.79800e+00, 1.32780e+01, 5.46160e+01, 4.11145e+03])

    >>> list(q.counts)
    [12, 11, 12, 11, 12]

    """

    def __init__(self, y, k=K):
        self.k = k
        MapClassifier.__init__(self, y)
        self.name = "Quantiles"

    def _set_bins(self):
        y = self.y
        k = self.k
        self.bins = quantile(y, k=k)


class StdMean(MapClassifier):
    """
    Standard Deviation and Mean Map Classification.

    Parameters
    ----------

    y : numpy.array
        :math:`(n,1)`, values to classify.
    multiples : numpy.array (default [-2, -1, 1, 2])
        The multiples of the standard deviation to add/subtract from
        the sample mean to define the bins

    Attributes
    ----------

    yb : numpy.array
        :math:`(n,1)`, bin IDs for observations.
    bins : numpy.array
        :math:`(k,1)`, the upper bounds of each class.
    k : int
        The number of classes.
    counts : numpy.array
        :math:`(k,1)`, the number of observations falling in each class.

    Examples
    --------

    >>> import mapclassify
    >>> cal = mapclassify.load_example()
    >>> st = mapclassify.StdMean(cal)
    >>> st.k
    5

    >>> st.bins
    array([-967.36235382, -420.71712519,  672.57333208, 1219.21856072,
           4111.45      ])

    >>> list(st.counts)
    [0, 0, 56, 1, 1]

    >>> st3 = mapclassify.StdMean(cal, multiples = [-3, -1.5, 1.5, 3])
    >>> st3.bins
    array([-1514.00758246,  -694.03973951,   945.8959464 ,  1765.86378936,
            4111.45      ])

    >>> list(st3.counts)
    [0, 0, 57, 0, 1]

    """

    def __init__(self, y, multiples=[-2, -1, 1, 2]):
        self.multiples = multiples
        MapClassifier.__init__(self, y)
        self.name = "StdMean"

    def _set_bins(self):
        y = self.y
        s = y.std(ddof=1)
        m = y.mean()
        cuts = [m + s * w for w in self.multiples]
        y_max = y.max()
        if cuts[-1] < y_max:
            cuts.append(y_max)
        self.bins = np.array(cuts)
        self.k = len(cuts)

    def update(self, y=None, inplace=False, **kwargs):
        """
        Add data or change classification parameters.

        Parameters
        ----------

         y : numpy.array (default None)
            :math:`(n,1)`, array of data to classify.
        inplace : bool (default False)
            Whether to conduct the update in place or to return a
            copy estimated from the additional specifications.
        **kwargs : dict
            Additional parameters that are passed to the ``__init__`` function
            of the class. For documentation, check the class constructor.

        """
        kwargs.update({"multiples": kwargs.pop("multiples", self.multiples)})
        if inplace:
            self._update(y, **kwargs)
        else:
            new = copy.deepcopy(self)
            new._update(y, **kwargs)
            return new


class MaximumBreaks(MapClassifier):
    """
    Maximum Breaks Map Classification.

    Parameters
    ----------

    y : numpy.array
        :math:`(n,1)`, values to classify.
    k : int (default 5)
        The number of classes required.

    mindiff : float (default 0)
        The minimum difference between class breaks.

    Attributes
    ----------

    yb : numpy.array
        :math:`(n,1)`, bin IDs for observations.
    bins : numpy.array
        :math:`(k,1)`, the upper bounds of each class.
    k : int
        The number of classes.
    counts : numpy.array
        :math:`(k,1)`, the number of observations falling in each class.

    Examples
    --------

    >>> import mapclassify
    >>> cal = mapclassify.load_example()
    >>> mb = mapclassify.MaximumBreaks(cal, k=5)
    >>> mb.k
    5

    >>> mb.bins
    array([ 146.005,  228.49 ,  546.675, 2417.15 , 4111.45 ])

    >>> list(mb.counts)
    [50, 2, 4, 1, 1]

    """

    def __init__(self, y, k=5, mindiff=0):
        if min(y) == max(y):
            raise ValueError(
                f"Not enough unique values in array to form {k} classes. "
                "All values in `y` are equal."
            )
        self.k = k
        self.mindiff = mindiff
        MapClassifier.__init__(self, y)
        self.name = "MaximumBreaks"

    def _set_bins(self):
        xs = self.y.copy()
        k = self.k
        xs.sort()
        diffs = xs[1:] - xs[:-1]
        idxs = np.argsort(diffs)
        k1 = k - 1

        ud = np.unique(diffs)
        if len(ud) < k1:
            warnings.warn(
                "Insufficient number of unique diffs. Breaks are random.", UserWarning
            )
        mp = []
        for c in range(1, k):
            idx = idxs[-c]
            cp = (xs[idx] + xs[idx + 1]) / 2.0
            mp.append(cp)
        mp.append(xs[-1])
        mp.sort()
        self.bins = np.array(mp)

    def update(self, y=None, inplace=False, **kwargs):
        """
        Add data or change classification parameters.

        Parameters
        ----------

         y : numpy.array (default None)
            :math:`(n,1)`, array of data to classify.
        inplace : bool (default False)
            Whether to conduct the update in place or to return a
            copy estimated from the additional specifications.
        **kwargs : dict
            Additional parameters that are passed to the ``__init__`` function
            of the class. For documentation, check the class constructor.

        """
        kwargs.update({"k": kwargs.pop("k", self.k)})
        kwargs.update({"mindiff": kwargs.pop("mindiff", self.mindiff)})
        if inplace:
            self._update(y, **kwargs)
        else:
            new = copy.deepcopy(self)
            new._update(y, **kwargs)
            return new


class NaturalBreaks(MapClassifier):
    """
    Natural Breaks Map Classification.

    Parameters
    ----------

    y : numpy.array
        :math:`(n,1)`, values to classify.
    k : int (default 5)
        The number of classes required.
    initial : int (default 10)
        The number of initial solutions generated with different centroids.
        The best of initial results are returned.

    Attributes
    ----------

    yb : numpy.array
        :math:`(n,1)`, bin IDs for observations.
    bins : numpy.array
        :math:`(k,1)`, the upper bounds of each class.
    k : int
        The number of classes.
    counts : numpy.array
        :math:`(k,1)`, the number of observations falling in each class.

    Examples
    --------

    >>> import mapclassify
    >>> import numpy
    >>> numpy.random.seed(123456)
    >>> cal = mapclassify.load_example()
    >>> nb = mapclassify.NaturalBreaks(cal, k=5)
    >>> nb.k
    5

    >>> list(nb.counts)
    [49, 3, 4, 1, 1]

    >>> nb.bins
    array([  75.29,  192.05,  370.5 ,  722.85, 4111.45])

    >>> x = np.array([1] * 50)
    >>> x[-1] = 20
    >>> nb = mapclassify.NaturalBreaks(x, k=5)

    Warning: Not enough unique values in array to form k classes
    Warning: setting k to 2

    >>> nb.bins
    array([ 1, 20])

    >>> list(nb.counts)
    [49, 1]

    """

    def __init__(self, y, k=K, initial=10):
        self.k = k
        self.init = initial
        MapClassifier.__init__(self, y)
        self.name = "NaturalBreaks"

    def _set_bins(self):

        x = self.y.copy()
        k = self.k
        values = np.array(x)
        uv = np.unique(values)
        uvk = len(uv)
        if uvk < k:
            warnings.warn(
                "Not enough unique values in array to form k classes. "
                f"Setting k to {uvk}.",
                UserWarning,
            )
            k = uvk
            uv.sort()
            # we set the bins equal to the sorted unique values and ramp k
            # downwards. no need to call kmeans.
            self.bins = uv
            self.k = k
        else:
            res0 = natural_breaks(x, k, init=self.init)
            self.bins = np.array(res0[-1])
            self.k = len(self.bins)

    def update(self, y=None, inplace=False, **kwargs):
        """
        Add data or change classification parameters.

        Parameters
        ----------

         y : numpy.array (default None)
            :math:`(n,1)`, array of data to classify.
        inplace : bool (default False)
            Whether to conduct the update in place or to return a
            copy estimated from the additional specifications.
        **kwargs : dict
            Additional parameters that are passed to the ``__init__`` function
            of the class. For documentation, check the class constructor.

        """
        kwargs.update({"k": kwargs.pop("k", self.k)})
        if inplace:
            self._update(y, **kwargs)
        else:
            new = copy.deepcopy(self)
            new._update(y, **kwargs)
            return new


class FisherJenks(MapClassifier):
    """
    Fisher Jenks optimal classifier - mean based.

    Parameters
    ----------

    y : numpy.array
        :math:`(n,1)`, values to classify.
    k : int (default 5)
        The number of classes required.

    Attributes
    ----------

    yb : numpy.array
        :math:`(n,1)`, bin IDs for observations.
    bins : numpy.array
        :math:`(k,1)`, the upper bounds of each class.
    k : int
        The number of classes.
    counts : numpy.array
        :math:`(k,1)`, the number of observations falling in each class.

    Examples
    --------

    >>> import mapclassify
    >>> cal = mapclassify.load_example()
    >>> fj = mapclassify.FisherJenks(cal)
    >>> fj.adcm
    799.24

    >>> list(fj.bins)
    [75.29, 192.05, 370.5, 722.85, 4111.45]

    >>> list(fj.counts)
    [49, 3, 4, 1, 1]

    """

    def __init__(self, y, k=K):
        if not HAS_NUMBA:
            warnings.warn(
                "Numba not installed. Using slow pure python version.", UserWarning
            )

        nu = len(np.unique(y))
        if nu < k:
            raise ValueError(
                f"Fewer unique values ({nu}) than specified classes ({k})."
            )
        self.k = k
        MapClassifier.__init__(self, y)
        self.name = "FisherJenks"

    def _set_bins(self):
        x = np.sort(self.y).astype("f8")
        self.bins = _fisher_jenks_means(x, classes=self.k)


class FisherJenksSampled(MapClassifier):
    """
    Fisher Jenks optimal classifier - mean based using random sample.

    Parameters
    ----------

    y : numpy.array
        :math:`(n,1)`, values to classify.
    k : int (default 5)
        The number of classes required.
    pct : float (default 0.10)
        The percentage of :math:`n` that should form the sample
        If ``pct`` is specified such that :math:`n*pct > 1000`, then
        :math:`pct = 1000./n`, unless truncate is ``False``.
    truncate : bool (default True)
        Truncate ``pct`` in cases where :math:`pct * n > 1000.`.

    Attributes
    ----------

    yb : numpy.array
        :math:`(n,1)`, bin IDs for observations.
    bins : numpy.array
        :math:`(k,1)`, the upper bounds of each class.
    k : int
        The number of classes.
    counts : numpy.array
        :math:`(k,1)`, the number of observations falling in each class.

    Notes
    -----

    For theoretical details see :cite:`Rey_2016`.

    """

    def __init__(self, y, k=K, pct=0.10, truncate=True):
        self.k = k
        n = y.size

        if (pct * n > 1000) and truncate:
            pct = 1000.0 / n
        ids = np.random.randint(0, n, int(n * pct))
        y = np.asarray(y)
        yr = y[ids]
        yr[-1] = max(y)  # make sure we have the upper bound
        yr[0] = min(y)  # make sure we have the min
        self.original_y = y
        self.pct = pct
        self._truncated = truncate
        self.yr = yr
        self.yr_n = yr.size
        MapClassifier.__init__(self, yr)
        self.yb, self.counts = bin1d(y, self.bins)
        self.name = "FisherJenksSampled"
        self.y = y
        self._summary()  # have to recalculate summary stats

    def _set_bins(self):
        fj = FisherJenks(self.y, self.k)
        self.bins = fj.bins

    def update(self, y=None, inplace=False, **kwargs):
        """
        Add data or change classification parameters.

        Parameters
        ----------

         y : numpy.array (default None)
            :math:`(n,1)`, array of data to classify.
        inplace : bool (default False)
            Whether to conduct the update in place or to return a
            copy estimated from the additional specifications.
        **kwargs : dict
            Additional parameters that are passed to the ``__init__`` function
            of the class. For documentation, check the class constructor.

        """
        kwargs.update({"k": kwargs.pop("k", self.k)})
        kwargs.update({"pct": kwargs.pop("pct", self.pct)})
        kwargs.update({"truncate": kwargs.pop("truncate", self._truncated)})
        if inplace:
            self._update(y, **kwargs)
        else:
            new = copy.deepcopy(self)
            new._update(y, **kwargs)
            return new


class JenksCaspall(MapClassifier):
    """
    Jenks Caspall Map Classification.

    Parameters
    ----------

    y : array
        (n,1), values to classify
    k : int
        number of classes required

    Attributes
    ----------

    yb : numpy.array
        :math:`(n,1)`, bin IDs for observations.
    bins : numpy.array
        :math:`(k,1)`, the upper bounds of each class.
    k : int
        The number of classes.
    counts : numpy.array
        :math:`(k,1)`, the number of observations falling in each class.

    Examples
    --------

    >>> import mapclassify
    >>> cal = mapclassify.load_example()
    >>> jc = mapclassify.JenksCaspall(cal, k=5)
    >>> jc.bins
    array([1.81000e+00, 7.60000e+00, 2.98200e+01, 1.81270e+02, 4.11145e+03])

    >>> list(jc.counts)
    [14, 13, 14, 10, 7]

    """

    def __init__(self, y, k=K):
        self.k = k
        MapClassifier.__init__(self, y)
        self.name = "JenksCaspall"

    def _set_bins(self):
        x = self.y.copy()
        k = self.k
        # start with quantiles
        q = quantile(x, k)
        solving = True
        xb, cnts = bin1d(x, q)
        # class means
        if x.ndim == 1:
            x.shape = (x.size, 1)
        n, k = x.shape
        xm = [np.median(x[xb == i]) for i in np.unique(xb)]
        xb0 = xb.copy()
        q = xm
        it = 0
        rk = list(range(self.k))
        while solving:
            xb = np.zeros(xb0.shape, int)
            d = abs(x - q)
            xb = d.argmin(axis=1)
            if (xb0 == xb).all():
                solving = False
            else:
                xb0 = xb
            it += 1
            q = np.array([np.median(x[xb == i]) for i in rk])
        cuts = np.array([max(x[xb == i]) for i in np.unique(xb)])
        cuts.shape = (len(cuts),)
        self.bins = cuts
        self.iterations = it


class JenksCaspallSampled(MapClassifier):
    """
    Jenks Caspall Map Classification using a random sample.

    Parameters
    ----------

    y       : array
              (n,1), values to classify
    k       : int
              number of classes required
    pct     : float
              The percentage of n that should form the sample
              If pct is specified such that n*pct > 1000, then pct = 1000./n

    Attributes
    ----------

    yb : numpy.array
        :math:`(n,1)`, bin IDs for observations.
    bins : numpy.array
        :math:`(k,1)`, the upper bounds of each class.
    k : int
        The number of classes.
    counts : numpy.array
        :math:`(k,1)`, the number of observations falling in each class.

    Examples
    --------

    >>> import mapclassify
    >>> import numpy
    >>> cal = mapclassify.load_example()
    >>> numpy.random.seed(0)
    >>> x = numpy.random.random(100000)
    >>> jc = mapclassify.JenksCaspall(x)
    >>> jcs = mapclassify.JenksCaspallSampled(x)
    >>> jc.bins
    array([0.20108144, 0.4025151 , 0.60396127, 0.80302249, 0.99997795])

    >>> jcs.bins
    array([0.19978245, 0.40793025, 0.59253555, 0.78241472, 0.99997795])

    >>> list(jc.counts)
    [20286, 19951, 20310, 19708, 19745]

    >>> list(jcs.counts)
    [20147, 20633, 18591, 18857, 21772]

    # not for testing since we get different times on different hardware
    # just included for documentation of likely speed gains
    #>>> t1 = time.time(); jc = Jenks_Caspall(x); t2 = time.time()
    #>>> t1s = time.time(); jcs = Jenks_Caspall_Sampled(x); t2s = time.time()
    #>>> t2 - t1; t2s - t1s
    #1.8292930126190186
    #0.061631917953491211

    Notes
    -----

    This is intended for large :math:`n` problems. The logic is to apply
    ``Jenks_Caspall`` to a random subset of the :math:`y` space and then bin the
    complete vector :math:`y` on the bins obtained from the subset. This would
    trade off some "accuracy" for a gain in speed.

    """

    def __init__(self, y, k=K, pct=0.10):
        self.k = k
        n = y.size
        if pct * n > 1000:
            pct = 1000.0 / n
        ids = np.random.randint(0, n, int(n * pct))
        y = np.asarray(y)
        yr = y[ids]
        yr[0] = max(y)  # make sure we have the upper bound
        self.original_y = y
        self.pct = pct
        self.yr = yr
        self.yr_n = yr.size
        MapClassifier.__init__(self, yr)
        self.yb, self.counts = bin1d(y, self.bins)
        self.name = "JenksCaspallSampled"
        self.y = y
        self._summary()  # have to recalculate summary stats

    def _set_bins(self):
        jc = JenksCaspall(self.y, self.k)
        self.bins = jc.bins
        self.iterations = jc.iterations

    def update(self, y=None, inplace=False, **kwargs):
        """
        Add data or change classification parameters.

        Parameters
        ----------

         y : numpy.array (default None)
            :math:`(n,1)`, array of data to classify.
        inplace : bool (default False)
            Whether to conduct the update in place or to return a
            copy estimated from the additional specifications.
        **kwargs : dict
            Additional parameters that are passed to the ``__init__`` function
            of the class. For documentation, check the class constructor.

        """
        kwargs.update({"k": kwargs.pop("k", self.k)})
        kwargs.update({"pct": kwargs.pop("pct", self.pct)})
        if inplace:
            self._update(y, **kwargs)
        else:
            new = copy.deepcopy(self)
            new._update(y, **kwargs)
            return new


class JenksCaspallForced(MapClassifier):
    """
    Jenks Caspall  Map Classification with forced movements.

    Parameters
    ----------

    y : array
        (n,1), values to classify
    k : int
        number of classes required

    Attributes
    ----------

    yb : numpy.array
        :math:`(n,1)`, bin IDs for observations.
    bins : numpy.array
        :math:`(k,1)`, the upper bounds of each class.
    k : int
        The number of classes.
    counts : numpy.array
        :math:`(k,1)`, the number of observations falling in each class.

    Examples
    --------

    >>> import mapclassify
    >>> cal = mapclassify.load_example()
    >>> jcf = mapclassify.JenksCaspallForced(cal, k=5)
    >>> jcf.k
    5

    >>> jcf.bins
    array([1.34000e+00, 5.90000e+00, 1.67000e+01, 5.06500e+01, 4.11145e+03])

    >>> list(jcf.counts)
    [12, 12, 13, 9, 12]

    >>> jcf4 = mapclassify.JenksCaspallForced(cal, k=4)
    >>> jcf4.k
    4

    >>> jcf4.bins
    array([2.51000e+00, 8.70000e+00, 3.66800e+01, 4.11145e+03])

    >>> list(jcf4.counts)
    [15, 14, 14, 15]

    """

    def __init__(self, y, k=K):
        if min(y) == max(y):
            raise ValueError(
                f"Not enough unique values in array to form {k} classes. "
                "All values in `y` are equal."
            )
        self.k = k
        MapClassifier.__init__(self, y)
        self.name = "JenksCaspallForced"

    def _set_bins(self):
        x = self.y.copy()
        k = self.k
        q = quantile(x, k)
        solving = True
        xb, cnt = bin1d(x, q)
        # class means
        if x.ndim == 1:
            x.shape = (x.size, 1)
        n, tmp = x.shape
        xm = [x[xb == i].mean() for i in np.unique(xb)]
        q = xm
        xbar = np.array([xm[xbi] for xbi in xb])
        xbar.shape = (n, 1)
        ss = x - xbar
        ss *= ss
        ss = sum(ss)
        down_moves = up_moves = 0
        solving = True
        it = 0
        while solving:
            # try upward moves first
            moving_up = True
            while moving_up:
                class_ids = np.unique(xb)
                nk = [sum(xb == j) for j in class_ids]
                candidates = nk[:-1]
                i = 0
                up_moves = 0
                while candidates:
                    nki = candidates.pop(0)
                    if nki > 1:
                        ids = np.nonzero(xb == class_ids[i])
                        mover = max(ids[0])
                        tmp = xb.copy()
                        tmp[mover] = xb[mover] + 1
                        tm = [x[tmp == j].mean() for j in np.unique(tmp)]
                        txbar = np.array([tm[xbi] for xbi in tmp])
                        txbar.shape = (n, 1)
                        tss = x - txbar
                        tss *= tss
                        tss = sum(tss)
                        if tss < ss:
                            xb = tmp
                            ss = tss
                            candidates = []
                            up_moves += 1
                    i += 1
                if not up_moves:
                    moving_up = False
            moving_down = True
            while moving_down:
                class_ids = np.unique(xb)
                nk = [sum(xb == j) for j in class_ids]
                candidates = nk[1:]
                i = 1
                down_moves = 0
                while candidates:
                    nki = candidates.pop(0)
                    if nki > 1:
                        ids = np.nonzero(xb == class_ids[i])
                        mover = min(ids[0])
                        mover_class = xb[mover]
                        target_class = mover_class - 1
                        tmp = xb.copy()
                        tmp[mover] = target_class
                        tm = [x[tmp == j].mean() for j in np.unique(tmp)]
                        txbar = np.array([tm[xbi] for xbi in tmp])
                        txbar.shape = (n, 1)
                        tss = x - txbar
                        tss *= tss
                        tss = sum(tss)
                        if tss < ss:
                            xb = tmp
                            ss = tss
                            candidates = []
                            down_moves += 1
                    i += 1
                if not down_moves:
                    moving_down = False
            if not up_moves and not down_moves:
                solving = False
            it += 1
        cuts = [max(x[xb == c]) for c in np.unique(xb)]
        cuts = np.reshape(np.array(cuts), (k,))
        self.bins = cuts
        self.iterations = it


class UserDefined(MapClassifier):
    """
    User Specified Binning.

    Parameters
    ----------

    y : numpy.array
        :math:`(n,1)`, values to classify.
    bins : numpy.array
        :math:`(k,1)`, upper bounds of classes (have to be monotically increasing).
    lowest : float (default None)
        Scalar minimum value of lowest class. Default is to set the minimum
        to ``-inf`` if  ``y.min()`` > first upper bound (which will override
        the default), otherwise minimum is set to ``y.min()``.

    Attributes
    ----------

    yb : numpy.array
        :math:`(n,1)`, bin IDs for observations.
    bins : numpy.array
        :math:`(k,1)`, the upper bounds of each class.
    k : int
        The number of classes.
    counts : numpy.array
        :math:`(k,1)`, the number of observations falling in each class.

    Examples
    --------

    >>> import mapclassify
    >>> cal = mapclassify.load_example()
    >>> bins = [20, max(cal)]
    >>> bins
    [20, 4111.45]

    >>> ud = mapclassify.UserDefined(cal, bins)
    >>> list(ud.bins)
    [20.0, 4111.45]

    >>> list(ud.counts)
    [37, 21]

    >>> bins = [20, 30]
    >>> ud = mapclassify.UserDefined(cal, bins)
    >>> list(ud.bins)
    [20.0, 30.0, 4111.45]

    >>> list(ud.counts)
    [37, 4, 17]

    Notes
    -----

    If upper bound of user bins does not exceed
    ``max(y)`` we append an additional bin.

    """

    def __init__(self, y, bins, lowest=None):
        if bins[-1] < max(y):
            bins = np.append(bins, max(y))
        self.lowest = lowest
        self.k = len(bins)
        self.bins = np.array(bins)
        self.y = y
        MapClassifier.__init__(self, y)
        self.name = "UserDefined"

    def _set_bins(self):
        pass

    def _update(self, y=None, bins=None):
        if y is not None:
            if hasattr(y, "values"):
                y = y.values
            y = np.append(y.flatten(), self.y)
        else:
            y = self.y
        if bins is None:
            bins = self.bins
        self.__init__(y, bins)

    def update(self, y=None, inplace=False, **kwargs):
        """
        Add data or change classification parameters.

        Parameters
        ----------

         y : numpy.array (default None)
            :math:`(n,1)`, array of data to classify.
        inplace : bool (default False)
            Whether to conduct the update in place or to return a
            copy estimated from the additional specifications.
        **kwargs : dict
            Additional parameters that are passed to the ``__init__`` function
            of the class. For documentation, check the class constructor.

        """
        bins = kwargs.pop("bins", self.bins)
        if inplace:
            self._update(y=y, bins=bins, **kwargs)
        else:
            new = copy.deepcopy(self)
            new._update(y, bins, **kwargs)
            return new

    # We have to override the plot method for additional kwargs for UserDefined
    def plot(
        self,
        gdf,
        border_color="lightgray",
        border_width=0.10,
        title=None,
        legend=False,
        cmap="YlGnBu",
        axis_on=True,
        legend_kwds={"loc": "lower right", "fmt": FMT},
        file_name=None,
        dpi=600,
        ax=None,
    ):
        try:
            import matplotlib.pyplot as plt
        except ImportError:
            raise ImportError(
                "Mapclassify.plot depends on matplotlib.pyplot, and this was"
                "not able to be imported. \nInstall matplotlib to"
                "plot spatial classifier."
            )
        if ax is None:
            f = plt.figure()
            ax = plt.gca()
        else:
            f = plt.gcf()

        if "fmt" in legend_kwds:
            legend_kwds.pop("fmt")

        ax = gdf.assign(_cl=self.y).plot(
            column="_cl",
            ax=ax,
            cmap=cmap,
            edgecolor=border_color,
            linewidth=border_width,
            scheme=self.name,
            legend=legend,
            legend_kwds=legend_kwds,
            classification_kwds={"bins": self.bins},  # for UserDefined
        )
        if not axis_on:
            ax.axis("off")
        if title:
            f.suptitle(title)
        if file_name:
            plt.savefig(file_name, dpi=dpi)
        return f, ax


class MaxP(MapClassifier):
    """
    MaxP Map Classification. Based on Max-p regionalization algorithm.

    Parameters
    ----------

    y : numpy.array
        :math:`(n,1)`, values to classify.
    k : int (default K==5)
        Number of classes required.
    initial : int (default 1000)
        Number of initial solutions to use prior to swapping.
    seed1 : int (default 0)
        Random state for initial building process.
    seed2 : int (default 1)
        Random state for swapping process.

    Attributes
    ----------

    yb : numpy.array
        :math:`(n,1)`, bin IDs for observations.
    bins : numpy.array
        :math:`(k,1)`, the upper bounds of each class.
    k : int
        The number of classes.
    counts  : numpy.array
        :math:`(k,1)`, the number of observations falling in each class.

    Examples
    --------

    >>> import mapclassify
    >>> cal = mapclassify.load_example()
    >>> mp = mapclassify.MaxP(cal)
    >>> mp.bins
    array([3.16000e+00, 1.26300e+01, 1.67000e+01, 2.04700e+01, 4.11145e+03])

    >>> list(mp.counts)
    [18, 16, 3, 1, 20]

    """

    def __init__(self, y, k=K, initial=1000, seed1=0, seed2=1):
        if min(y) == max(y):
            raise ValueError(
                f"Not enough unique values in array to form {k} classes. "
                "All values in `y` are equal."
            )
        self.k = k
        self.initial = initial
        self.seed1 = seed1
        self.seed2 = seed2
        MapClassifier.__init__(self, y)
        self.name = "MaxP"

    def _set_bins(self):
        x = self.y.copy()
        k = self.k
        q = quantile(x, k)
        if x.ndim == 1:
            x.shape = (x.size, 1)
        n, tmp = x.shape
        x.sort(axis=0)
        # find best of initial solutions
        solution = 0
        best_tss = x.var() * x.shape[0]
        tss_all = np.zeros((self.initial, 1))
        while solution < self.initial:
            remaining = list(range(n))
            seeds = [
                np.nonzero(di == min(di))[0][0] for di in [np.abs(x - qi) for qi in q]
            ]
            np.random.seed(self.seed1)
            rseeds = np.random.permutation(list(range(k))).tolist()
            [remaining.remove(seed) for seed in seeds]
            self.classes = classes = []
            [classes.append([seed]) for seed in seeds]
            while rseeds:
                seed_id = rseeds.pop()
                current = classes[seed_id]
                growing = True
                while growing:
                    current = classes[seed_id]
                    low = current[0]
                    high = current[-1]
                    left = low - 1
                    right = high + 1
                    move_made = False
                    if left in remaining:
                        current.insert(0, left)
                        remaining.remove(left)
                        move_made = True
                    if right in remaining:
                        current.append(right)
                        remaining.remove(right)
                        move_made = True
                    if move_made:
                        classes[seed_id] = current
                    else:
                        growing = False
            tss = _fit(self.y, classes)
            tss_all[solution] = tss
            if tss < best_tss:
                best_solution = classes
                best_it = solution
                best_tss = tss
            solution += 1
        classes = best_solution
        self.best_it = best_it
        self.tss = best_tss
        self.a2c = a2c = {}
        self.tss_all = tss_all
        for r, cl in enumerate(classes):
            for a in cl:
                a2c[a] = r
        swapping = True
        while swapping:
            np.random.seed(self.seed2)
            rseeds = np.random.permutation(list(range(k))).tolist()
            total_moves = 0
            while rseeds:
                id = rseeds.pop()
                growing = True
                total_moves = 0
                while growing:
                    target = classes[id]
                    left = target[0] - 1
                    right = target[-1] + 1
                    n_moves = 0
                    if left in a2c:
                        left_class = classes[a2c[left]]
                        if len(left_class) > 1:
                            a = left_class[-1]
                            if self._swap(left_class, target, a):
                                target.insert(0, a)
                                left_class.remove(a)
                                a2c[a] = id
                                n_moves += 1
                    if right in a2c:
                        right_class = classes[a2c[right]]
                        if len(right_class) > 1:
                            a = right_class[0]
                            if self._swap(right_class, target, a):
                                target.append(a)
                                right_class.remove(a)
                                n_moves += 1
                                a2c[a] = id
                    if not n_moves:
                        growing = False
                total_moves += n_moves
            if not total_moves:
                swapping = False
        xs = self.y.copy()
        xs.sort()
        self.bins = np.array([xs[cl][-1] for cl in classes])

    def _ss(self, class_def):
        """Calculates sum of squares for a class."""
        yc = self.y[class_def]
        css = yc - yc.mean()
        css *= css
        return sum(css)

    def _swap(self, class1, class2, a):
        """Evaluate cost of moving ``a`` from ``class1`` to ``class2``."""
        ss1 = self._ss(class1)
        ss2 = self._ss(class2)
        tss1 = ss1 + ss2
        class1c = copy.copy(class1)
        class2c = copy.copy(class2)
        class1c.remove(a)
        class2c.append(a)
        ss1 = self._ss(class1c)
        ss2 = self._ss(class2c)
        tss2 = ss1 + ss2
        if tss1 < tss2:
            return False
        else:
            return True

    '''
    def update(self, y=None, inplace=False, **kwargs):
        """
        Add data or change classification parameters.

        Parameters
        ----------

         y : numpy.array (default None)
            :math:`(n,1)`, array of data to classify.
        inplace : bool (default False)
            Whether to conduct the update in place or to return a
            copy estimated from the additional specifications.
        **kwargs : dict
            Additional parameters that are passed to the ``__init__`` function
            of the class. For documentation, check the class constructor.

        """

        kwargs.update({"initial": kwargs.pop("initial", self.initial)})
        if inplace:
            self._update(y, bins, **kwargs)
        else:
            new = copy.deepcopy(self)
            new._update(y, bins, **kwargs)
            return new
    '''


def _fit(y, classes):
    """Calculate the total sum of squares for a
    vector :math:`y` classified into classes.

    Parameters
    ----------

    y : numpy.array
        :math:`(n,1)`, variable to be classified.
    classes : array
        :math:`(k,1)`, integer values denoting class membership.

    """
    tss = 0
    for class_def in classes:
        yc = y[class_def]
        css = yc - yc.mean()
        css *= css
        tss += sum(css)
    return tss


kmethods = {}
kmethods["Quantiles"] = Quantiles
kmethods["FisherJenks"] = FisherJenks
kmethods["NaturalBreaks"] = NaturalBreaks
kmethods["MaximumBreaks"] = MaximumBreaks


def gadf(y, method="Quantiles", maxk=15, pct=0.8):
    r"""
    Evaluate the Goodness of Absolute Deviation Fit (*GADF*) of a classifier and
    find the minimum value of :math:`k` for which ``gadf > pct``.

    Parameters
    ----------

    y : numpy.array
        :math:`(n, 1)`, values to be classified.
    method : str (default 'Quantiles')
        The classification method in:
        ``{'Quantiles', 'Fisher_Jenks', 'Maximum_Breaks', 'Natrual_Breaks'}``.
    maxk : int (default 15)
        Maximum value of :math:`k` to evaluate.
    pct : float (default 0.8)
        The percentage of *GADF* to exceed.

    Returns
    -------

    k : int
        Number of classes.
    cl : object
        Instance of the classifier at :math:`k`.
    gadf : float
        Goodness of absolute deviation fit (*GADF*).

    Examples
    --------

    >>> import mapclassify
    >>> cal = mapclassify.load_example()
    >>> qgadf = mapclassify.classifiers.gadf(cal)
    >>> qgadf[0]
    15

    >>> qgadf[-1]
    0.3740257590909283

    Quantiles fail to exceed 0.80 before 15 classes. If we lower the bar to
    0.2 we see quintiles as a result

    >>> qgadf2 = mapclassify.classifiers.gadf(cal, pct = 0.2)
    >>> qgadf2[0]
    5

    >>> qgadf2[-1]
    0.21710231966462412

    Notes
    -----

    The *GADF* is defined as:

    .. math::

        GADF = 1 - \sum_c \sum_{i \in c}
               |y_i - y_{c,med}|  / \sum_i |y_i - y_{med}|

    where :math:`y_{med}` is the global median and :math:`y_{c,med}` is
    the median for class :math:`c`.

    See Also
    --------

    KClassifiers

    """

    y = np.array(y)
    adam = (np.abs(y - np.median(y))).sum()
    for k in range(2, maxk + 1):
        cl = kmethods[method](y, k)
        gadf = 1 - cl.adcm / adam
        if gadf > pct:
            break
    return (k, cl, gadf)


class KClassifiers(object):
    """
    Evaluate all :math:`k`-classifers and pick optimal based on :math:`k` and *GADF*.

    Parameters
    ----------

    y : numpy.array
        :math:`(n,1)`, values to be classified.
    pct : float (default 0.8)
        The percentage of *GADF* to exceed.

    Attributes
    ----------

    best : MapClassifier
        Instance of the optimal ``MapClassifier``.
    results : dict
        Keys are classifier names, values are the ``MapClassifier``
        instances with the best ``pct`` for each classifier.

    Examples
    --------

    >>> import mapclassify
    >>> cal = mapclassify.load_example()
    >>> ks = mapclassify.classifiers.KClassifiers(cal)
    >>> ks.best.name
    'FisherJenks'

    >>> ks.best.k
    4

    >>> ks.best.gadf
    0.8481032719908105

    Notes
    -----

    This can be used to suggest a classification scheme.

    See Also
    --------

    gadf

    """

    def __init__(self, y, pct=0.8):
        results = {}
        best = gadf(y, "FisherJenks", maxk=len(y) - 1, pct=pct)
        pct0 = best[0]
        k0 = best[-1]
        keys = list(kmethods.keys())
        keys.remove("FisherJenks")
        results["FisherJenks"] = best
        for method in keys:
            results[method] = gadf(y, method, maxk=len(y) - 1, pct=pct)
            k1 = results[method][0]
            pct1 = results[method][-1]
            if (k1 < k0) or (k1 == k0 and pct0 < pct1):
                best = results[method]
                k0 = k1
                pct0 = pct1
        self.results = results
        self.best = best[1]<|MERGE_RESOLUTION|>--- conflicted
+++ resolved
@@ -182,13 +182,8 @@
     count_width = max([len(count) for count in counts])
     count_width = max(count_width, len("count"))
     interval_width = max(interval_width, len("interval"))
-<<<<<<< HEAD
-    header = "{:^{width}}".format("Interval", width=interval_width)
-    header += "   " + "{:>{width}}".format("Count", width=count_width)
-=======
     header = f"{'Interval' : ^{interval_width}}"
     header += " " * 3 + f"{'Count' : >{count_width}}"
->>>>>>> bd11fd02
     title = mc.name
     header += "\n" + "-" * len(header)
     table = [title, "", header]
