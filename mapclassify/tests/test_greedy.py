--- conflicted
+++ resolved
@@ -101,15 +101,8 @@
 
     def test_smallest_last(self, pysal_geos):
         colors = greedy(world, strategy="smallest_last", min_distance=pysal_geos)
-<<<<<<< HEAD
         assert set(colors) == {0, 1, 2, 3}
-        # skip pn Python 3.9 due to networkx/networkx#3993
-        if not PY39:
-            assert colors.value_counts().to_list() == [71, 52, 39, 15]
-=======
-        assert set(colors) == set([0, 1, 2, 3])
         assert colors.value_counts().to_list() == [71, 52, 39, 15]
->>>>>>> 72a4e7e2
         _check_correctess(colors)
 
     def test_independent_set(self, pysal_geos):
