import types

import numpy as np
import pytest

from ..classifiers import *
from ..classifiers import bin, bin1d, binC, load_example
from ..pooling import Pooled

RTOL = 0.0001


class TestQuantile:
    def test_quantile(self):
        y = np.arange(1000)
        expected = np.array([333.0, 666.0, 999.0])
        np.testing.assert_almost_equal(expected, quantile(y, k=3))

    def test_quantile_k4(self):
        x = np.arange(1000)
        qx = quantile(x, k=4)
        expected = np.array([249.75, 499.5, 749.25, 999.0])
        np.testing.assert_array_almost_equal(expected, qx)

    def test_quantile_k(self):
        y = np.random.random(1000)
        for k in range(5, 10):
            np.testing.assert_almost_equal(k, len(quantile(y, k)))
            assert k == len(quantile(y, k))


class TestUpdate:
    def setup_method(self):
        np.random.seed(4414)
        self.data = np.random.normal(0, 10, size=10)
        self.new_data = np.random.normal(0, 10, size=4)

    def test_update(self):
        # Quantiles
        quants = Quantiles(self.data, k=3)
        known_yb = np.array([0, 1, 0, 1, 0, 2, 0, 2, 1, 2])
        np.testing.assert_allclose(quants.yb, known_yb, rtol=RTOL)

        new_yb = quants.update(self.new_data, k=4).yb
        known_new_yb = np.array([0, 3, 1, 0, 1, 2, 0, 2, 1, 3, 0, 3, 2, 3])
        np.testing.assert_allclose(new_yb, known_new_yb, rtol=RTOL)

        # User-Defined
        ud = UserDefined(self.data, [-20, 0, 5, 20])
        known_yb = np.array([1, 2, 1, 1, 1, 2, 0, 2, 1, 3])
        np.testing.assert_allclose(ud.yb, known_yb, rtol=RTOL)

        new_yb = ud.update(self.new_data).yb
        known_new_yb = np.array([1, 3, 1, 1, 1, 2, 1, 1, 1, 2, 0, 2, 1, 3])
        np.testing.assert_allclose(new_yb, known_new_yb, rtol=RTOL)

        # Fisher-Jenks Sampled
        fjs = FisherJenksSampled(self.data, k=3, pct=70)
        known_yb = np.array([1, 2, 0, 1, 1, 2, 0, 2, 1, 2])
        np.testing.assert_allclose(known_yb, fjs.yb, rtol=RTOL)

        new_yb = fjs.update(self.new_data, k=2).yb
        known_new_yb = np.array([0, 1, 0, 0, 0, 1, 0, 0, 0, 1, 0, 1, 0, 1])
        np.testing.assert_allclose(known_new_yb, new_yb, rtol=RTOL)


class TestFindBin:
    def setup_method(self):
        self.V = load_example()

    def test_find_bin(self):

        toclass = [0, 1, 3, 5, 50, 70, 101, 202, 390, 505, 800, 5000, 5001]
        mc = FisherJenks(self.V, k=5)
        known = [0, 0, 0, 0, 0, 0, 1, 2, 3, 3, 4, 4, 4]
        np.testing.assert_array_equal(known, mc.find_bin(toclass))

        mc2 = FisherJenks(self.V, k=9)
        known = [0, 0, 0, 0, 2, 2, 3, 5, 7, 7, 8, 8, 8]
        np.testing.assert_array_equal(known, mc2.find_bin(toclass))


class TestMake:
    def setup_method(self):
        self.data = [
            np.linspace(-5, 5, num=5),
            np.linspace(-10, 10, num=5),
            np.linspace(-20, 20, num=5),
        ]
        self.ei = EqualInterval.make()
        self.q5r = Quantiles.make(k=5, rolling=True)

    def test_make(self):
        assert isinstance(self.ei, types.FunctionType)
        assert isinstance(self.q5r, types.FunctionType)

        assert hasattr(self.ei, "_options")
        assert self.ei._options == dict()
        assert hasattr(self.q5r, "_options")
        assert self.q5r._options == {"k": 5, "rolling": True}

    def test_apply(self):
        ei_classes = [self.ei(d) for d in self.data]
        known = [np.arange(0, 5, 1)] * 3
        np.testing.assert_allclose(known, ei_classes)

        q5r_classes = [self.q5r(d) for d in self.data]
        known = [[0, 1, 2, 3, 4], [0, 0, 2, 3, 4], [0, 0, 2, 4, 4]]
        accreted_data = set(self.q5r.__defaults__[0].y)
        all_data = set(np.asarray(self.data).flatten())
        assert accreted_data == all_data
        np.testing.assert_allclose(known, q5r_classes)


class TestBinC:
    def test_bin_c(self):
        bins = list(range(2, 8))
        y = np.array(
            [
                [7, 5, 6],
                [2, 3, 5],
                [7, 2, 2],
                [3, 6, 7],
                [6, 3, 4],
                [6, 7, 4],
                [6, 5, 6],
                [4, 6, 7],
                [4, 6, 3],
                [3, 2, 7],
            ]
        )

        expected = np.array(
            [
                [5, 3, 4],
                [0, 1, 3],
                [5, 0, 0],
                [1, 4, 5],
                [4, 1, 2],
                [4, 5, 2],
                [4, 3, 4],
                [2, 4, 5],
                [2, 4, 1],
                [1, 0, 5],
            ]
        )
        np.testing.assert_array_equal(expected, binC(y, bins))


class TestBin:
    def test_bin(self):
        y = np.array(
            [
                [7, 13, 14],
                [10, 11, 13],
                [7, 17, 2],
                [18, 3, 14],
                [9, 15, 8],
                [7, 13, 12],
                [16, 6, 11],
                [19, 2, 15],
                [11, 11, 9],
                [3, 2, 19],
            ]
        )
        bins = [10, 15, 20]
        expected = np.array(
            [
                [0, 1, 1],
                [0, 1, 1],
                [0, 2, 0],
                [2, 0, 1],
                [0, 1, 0],
                [0, 1, 1],
                [2, 0, 1],
                [2, 0, 1],
                [1, 1, 0],
                [0, 0, 2],
            ]
        )

        np.testing.assert_array_equal(expected, bin(y, bins))


class TestBin1d:
    def test_bin1d(self):
        y = np.arange(100, dtype="float")
        bins = [25, 74, 100]
        binIds = np.array(
            [
                0,
                0,
                0,
                0,
                0,
                0,
                0,
                0,
                0,
                0,
                0,
                0,
                0,
                0,
                0,
                0,
                0,
                0,
                0,
                0,
                0,
                0,
                0,
                0,
                0,
                0,
                1,
                1,
                1,
                1,
                1,
                1,
                1,
                1,
                1,
                1,
                1,
                1,
                1,
                1,
                1,
                1,
                1,
                1,
                1,
                1,
                1,
                1,
                1,
                1,
                1,
                1,
                1,
                1,
                1,
                1,
                1,
                1,
                1,
                1,
                1,
                1,
                1,
                1,
                1,
                1,
                1,
                1,
                1,
                1,
                1,
                1,
                1,
                1,
                1,
                2,
                2,
                2,
                2,
                2,
                2,
                2,
                2,
                2,
                2,
                2,
                2,
                2,
                2,
                2,
                2,
                2,
                2,
                2,
                2,
                2,
                2,
                2,
                2,
                2,
            ]
        )
        counts = np.array([26, 49, 25])

        np.testing.assert_array_equal(binIds, bin1d(y, bins)[0])
        np.testing.assert_array_equal(counts, bin1d(y, bins)[1])


class TestNaturalBreaks:
    def setup_method(self):
        self.V = load_example()

    def test_natural_breaks(self):
        # assert expected, natural_breaks(values, k, itmax))
        assert True  # TODO: implement your test here

    def test_NaturalBreaks(self):
        nb = NaturalBreaks(self.V, 5)
        assert nb.k == 5
        assert len(nb.counts) == 5
        np.testing.assert_array_almost_equal(nb.counts, np.array([49, 3, 4, 1, 1]))

    def test_NaturalBreaks_stability(self):
        for i in range(10):
            nb = NaturalBreaks(self.V, 5)
            assert nb.k == 5
            assert len(nb.counts) == 5

    def test_NaturalBreaks_randomData(self):
        for i in range(10):
            V = np.random.random(50) * (i + 1)
            nb = NaturalBreaks(V, 5)
            assert nb.k == 5
            assert len(nb.counts) == 5


class TestHeadTailBreaks:
    def setup_method(self):
        x = list(range(1, 1000))
        y = []
        for i in x:
            y.append(i ** (-2))
        self.V = np.array(y)

    def test_HeadTailBreaks(self):
        htb = HeadTailBreaks(self.V)
        assert htb.k == 4
        assert len(htb.counts) == 4
        np.testing.assert_array_almost_equal(htb.counts, np.array([975, 21, 2, 1]))

    def test_HeadTailBreaks_doublemax(self):
        V = np.append(self.V, self.V.max())
        htb = HeadTailBreaks(V)
        assert htb.k == 4
        assert len(htb.counts) == 4
        np.testing.assert_array_almost_equal(htb.counts, np.array([980, 17, 1, 2]))

    def test_HeadTailBreaks_float(self):
        V = np.array([1 + 2**-52, 1, 1])
        htb = HeadTailBreaks(V)
        assert htb.k == 2
        assert len(htb.counts) == 2
        np.testing.assert_array_almost_equal(htb.counts, np.array([2, 1]))


class TestMapClassifier:
    def test_Map_Classifier(self):
        # map__classifier = Map_Classifier(y)
        assert True  # TODO: implement your test here

    def test___repr__(self):
        # map__classifier = Map_Classifier(y)
        # assert expected, map__classifier.__repr__())
        assert True  # TODO: implement your test here

    def test___str__(self):
        # map__classifier = Map_Classifier(y)
        # assert expected, map__classifier.__str__())
        assert True  # TODO: implement your test here

    def test_get_adcm(self):
        # map__classifier = Map_Classifier(y)
        # assert expected, map__classifier.get_adcm())
        assert True  # TODO: implement your test here

    def test_get_gadf(self):
        # map__classifier = Map_Classifier(y)
        # assert expected, map__classifier.get_gadf())
        assert True  # TODO: implement your test here

    def test_get_tss(self):
        # map__classifier = Map_Classifier(y)
        # assert expected, map__classifier.get_tss())
        assert True  # TODO: implement your test here


class TestEqualInterval:
    def setup_method(self):
        self.V = load_example()

    def test_EqualInterval(self):
        ei = EqualInterval(self.V)
        np.testing.assert_array_almost_equal(ei.counts, np.array([57, 0, 0, 0, 1]))
        np.testing.assert_array_almost_equal(
            ei.bins, np.array([822.394, 1644.658, 2466.922, 3289.186, 4111.45])
        )

        with pytest.raises(
            ValueError, match="Not enough unique values in array to form 5 classes."
        ):
            EqualInterval(np.array([1, 1, 1, 1]))


class TestPercentiles:
    def setup_method(self):
        self.V = load_example()

    def test_Percentiles(self):
        pc = Percentiles(self.V)
        np.testing.assert_array_almost_equal(
            pc.bins,
            np.array(
                [
                    1.35700000e-01,
                    5.53000000e-01,
                    9.36500000e00,
                    2.13914000e02,
                    2.17994800e03,
                    4.11145000e03,
                ]
            ),
        )
        np.testing.assert_array_almost_equal(pc.counts, np.array([1, 5, 23, 23, 5, 1]))


class TestBoxPlot:
    def setup_method(self):
        self.V = load_example()

    def test_BoxPlot(self):
        bp = BoxPlot(self.V)
        bins = np.array(
            [
                -5.28762500e01,
                2.56750000e00,
                9.36500000e00,
                3.95300000e01,
                9.49737500e01,
                4.11145000e03,
            ]
        )
        np.testing.assert_array_almost_equal(bp.bins, bins)


class TestQuantiles:
    def setup_method(self):
        self.V = load_example()

    def test_Quantiles(self):
        q = Quantiles(self.V, k=5)
        np.testing.assert_array_almost_equal(
            q.bins,
            np.array(
                [
                    1.46400000e00,
                    5.79800000e00,
                    1.32780000e01,
                    5.46160000e01,
                    4.11145000e03,
                ]
            ),
        )
        np.testing.assert_array_almost_equal(q.counts, np.array([12, 11, 12, 11, 12]))


class TestStdMean:
    def setup_method(self):
        self.V = load_example()

    def test_StdMean(self):
        s = StdMean(self.V)
        np.testing.assert_array_almost_equal(
            s.bins,
            np.array(
                [-967.36235382, -420.71712519, 672.57333208, 1219.21856072, 4111.45]
            ),
        )
        np.testing.assert_array_almost_equal(s.counts, np.array([0, 0, 56, 1, 1]))


class TestMaximumBreaks:
    def setup_method(self):
        self.V = load_example()

    def test_MaximumBreaks(self):
        mb = MaximumBreaks(self.V, k=5)
        assert mb.k == 5
        np.testing.assert_array_almost_equal(
            mb.bins, np.array([146.005, 228.49, 546.675, 2417.15, 4111.45])
        )
        np.testing.assert_array_almost_equal(mb.counts, np.array([50, 2, 4, 1, 1]))

        with pytest.raises(
            ValueError, match="Not enough unique values in array to form 5 classes."
        ):
            MaximumBreaks(np.array([1, 1, 1, 1]))


class TestFisherJenks:
    def setup_method(self):
        self.V = load_example()

    def test_FisherJenks(self):
        fj = FisherJenks(self.V)
        assert fj.adcm == 799.24000000000001
        np.testing.assert_array_almost_equal(
            fj.bins, np.array([75.29, 192.05, 370.5, 722.85, 4111.45])
        )
        np.testing.assert_array_almost_equal(fj.counts, np.array([49, 3, 4, 1, 1]))


class TestJenksCaspall:
    def setup_method(self):
        self.V = load_example()

    def test_JenksCaspall(self):
        np.random.seed(10)
        jc = JenksCaspall(self.V, k=5)
        np.testing.assert_array_almost_equal(jc.counts, np.array([14, 13, 14, 10, 7]))
        np.testing.assert_array_almost_equal(
            jc.bins,
            np.array(
                [
                    1.81000000e00,
                    7.60000000e00,
                    2.98200000e01,
                    1.81270000e02,
                    4.11145000e03,
                ]
            ),
        )


class TestJenksCaspallSampled:
    def setup_method(self):
        self.V = load_example()

    def test_JenksCaspallSampled(self):
        np.random.seed(100)
        x = np.random.random(100000)
        jc = JenksCaspall(x)
        jcs = JenksCaspallSampled(x)
        np.testing.assert_array_almost_equal(
            jc.bins,
            np.array([0.19718393, 0.39655886, 0.59648522, 0.79780763, 0.99997979]),
        )
        np.testing.assert_array_almost_equal(
            jcs.bins,
            np.array([0.20856569, 0.41513931, 0.62457691, 0.82561423, 0.99997979]),
        )


class TestJenksCaspallForced:
    def setup_method(self):
        self.V = load_example()

    def test_JenksCaspallForced(self):
        np.random.seed(100)
        jcf = JenksCaspallForced(self.V, k=5)
        np.testing.assert_array_almost_equal(
            jcf.bins,
            np.array(
                [
                    1.34000000e00,
                    5.90000000e00,
                    1.67000000e01,
                    5.06500000e01,
                    4.11145000e03,
                ]
            ),
        )
        np.testing.assert_array_almost_equal(jcf.counts, np.array([12, 12, 13, 9, 12]))

        with pytest.raises(
            ValueError, match="Not enough unique values in array to form 5 classes."
        ):
            JenksCaspallForced(np.array([1, 1, 1, 1]))


class TestUserDefined:
    def setup_method(self):
        self.V = load_example()

    def test_UserDefined(self):
        bins = [20, max(self.V)]
        ud = UserDefined(self.V, bins)
        np.testing.assert_array_almost_equal(ud.bins, np.array([20.0, 4111.45]))
        np.testing.assert_array_almost_equal(ud.counts, np.array([37, 21]))

    def test_UserDefined_max(self):
        bins = np.array([20, 30])
        ud = UserDefined(self.V, bins)
        np.testing.assert_array_almost_equal(ud.bins, np.array([20.0, 30.0, 4111.45]))
        np.testing.assert_array_almost_equal(ud.counts, np.array([37, 4, 17]))

    def test_UserDefined_invariant(self):
        bins = [10, 20, 30, 40]
        ud = UserDefined(np.array([12, 12, 12]), bins)
        np.testing.assert_array_almost_equal(ud.bins, np.array([10, 20, 30, 40]))
        np.testing.assert_array_almost_equal(ud.counts, np.array([0, 3, 0, 0]))


class TestMaxP:
    def setup_method(self):
        self.V = load_example()

    def test_MaxP(self):
        np.random.seed(100)
        mp = MaxP(self.V)
        np.testing.assert_array_almost_equal(
            mp.bins,
            np.array([3.16000e00, 1.26300e01, 1.67000e01, 2.04700e01, 4.11145e03]),
        )
        np.testing.assert_array_almost_equal(mp.counts, np.array([18, 16, 3, 1, 20]))

        with pytest.raises(
            ValueError, match="Not enough unique values in array to form 5 classes."
        ):
            MaxP(np.array([1, 1, 1, 1]))


class TestGadf:
    def setup_method(self):
        self.V = load_example()

    def test_gadf(self):
        qgadf = gadf(self.V)
        assert qgadf[0] == 15
        assert qgadf[-1] == 0.37402575909092828


class TestKClassifiers:
    def setup_method(self):
        self.V = load_example()

    def test_K_classifiers(self):
        np.random.seed(100)
        ks = KClassifiers(self.V)
        assert ks.best.name == "FisherJenks"
        assert ks.best.gadf == 0.84810327199081048
        assert ks.best.k == 4


class TestPooled:
    def setup_method(self):
        n = 20
        self.data = np.array([np.arange(n) + i * n for i in range(1, 4)]).T

    def test_pooled(self):
        res = Pooled(self.data, k=4)
        assert res.k == 4
        np.testing.assert_array_almost_equal(
            res.col_classifiers[0].counts, np.array([15, 5, 0, 0])
        )
        np.testing.assert_array_almost_equal(
            res.col_classifiers[-1].counts, np.array([0, 0, 5, 15])
        )
        np.testing.assert_array_almost_equal(
            res.global_classifier.counts, np.array([15, 15, 15, 15])
        )
        res = Pooled(self.data, classifier="BoxPlot", hinge=1.5)
        np.testing.assert_array_almost_equal(
            res.col_classifiers[0].bins, np.array([-9.5, 34.75, 49.5, 64.25, 108.5])
<<<<<<< HEAD
        )
=======
        )

    def test_pooled_bad_classifier(self):
        classifier = "Larry David"
        with pytest.raises(ValueError, match=f"'{classifier}' not a valid classifier."):
            Pooled(self.data, classifier=classifier, k=4)
>>>>>>> 651032f5
<|MERGE_RESOLUTION|>--- conflicted
+++ resolved
@@ -1,6 +1,6 @@
 import types
 
-import numpy as np
+import numpy
 import pytest
 
 from ..classifiers import *
@@ -12,56 +12,56 @@
 
 class TestQuantile:
     def test_quantile(self):
-        y = np.arange(1000)
-        expected = np.array([333.0, 666.0, 999.0])
-        np.testing.assert_almost_equal(expected, quantile(y, k=3))
+        y = numpy.arange(1000)
+        expected = numpy.array([333.0, 666.0, 999.0])
+        numpy.testing.assert_almost_equal(expected, quantile(y, k=3))
 
     def test_quantile_k4(self):
-        x = np.arange(1000)
+        x = numpy.arange(1000)
         qx = quantile(x, k=4)
-        expected = np.array([249.75, 499.5, 749.25, 999.0])
-        np.testing.assert_array_almost_equal(expected, qx)
+        expected = numpy.array([249.75, 499.5, 749.25, 999.0])
+        numpy.testing.assert_array_almost_equal(expected, qx)
 
     def test_quantile_k(self):
-        y = np.random.random(1000)
+        y = numpy.random.random(1000)
         for k in range(5, 10):
-            np.testing.assert_almost_equal(k, len(quantile(y, k)))
+            numpy.testing.assert_almost_equal(k, len(quantile(y, k)))
             assert k == len(quantile(y, k))
 
 
 class TestUpdate:
     def setup_method(self):
-        np.random.seed(4414)
-        self.data = np.random.normal(0, 10, size=10)
-        self.new_data = np.random.normal(0, 10, size=4)
+        numpy.random.seed(4414)
+        self.data = numpy.random.normal(0, 10, size=10)
+        self.new_data = numpy.random.normal(0, 10, size=4)
 
     def test_update(self):
         # Quantiles
         quants = Quantiles(self.data, k=3)
-        known_yb = np.array([0, 1, 0, 1, 0, 2, 0, 2, 1, 2])
-        np.testing.assert_allclose(quants.yb, known_yb, rtol=RTOL)
+        known_yb = numpy.array([0, 1, 0, 1, 0, 2, 0, 2, 1, 2])
+        numpy.testing.assert_allclose(quants.yb, known_yb, rtol=RTOL)
 
         new_yb = quants.update(self.new_data, k=4).yb
-        known_new_yb = np.array([0, 3, 1, 0, 1, 2, 0, 2, 1, 3, 0, 3, 2, 3])
-        np.testing.assert_allclose(new_yb, known_new_yb, rtol=RTOL)
+        known_new_yb = numpy.array([0, 3, 1, 0, 1, 2, 0, 2, 1, 3, 0, 3, 2, 3])
+        numpy.testing.assert_allclose(new_yb, known_new_yb, rtol=RTOL)
 
         # User-Defined
         ud = UserDefined(self.data, [-20, 0, 5, 20])
-        known_yb = np.array([1, 2, 1, 1, 1, 2, 0, 2, 1, 3])
-        np.testing.assert_allclose(ud.yb, known_yb, rtol=RTOL)
+        known_yb = numpy.array([1, 2, 1, 1, 1, 2, 0, 2, 1, 3])
+        numpy.testing.assert_allclose(ud.yb, known_yb, rtol=RTOL)
 
         new_yb = ud.update(self.new_data).yb
-        known_new_yb = np.array([1, 3, 1, 1, 1, 2, 1, 1, 1, 2, 0, 2, 1, 3])
-        np.testing.assert_allclose(new_yb, known_new_yb, rtol=RTOL)
+        known_new_yb = numpy.array([1, 3, 1, 1, 1, 2, 1, 1, 1, 2, 0, 2, 1, 3])
+        numpy.testing.assert_allclose(new_yb, known_new_yb, rtol=RTOL)
 
         # Fisher-Jenks Sampled
         fjs = FisherJenksSampled(self.data, k=3, pct=70)
-        known_yb = np.array([1, 2, 0, 1, 1, 2, 0, 2, 1, 2])
-        np.testing.assert_allclose(known_yb, fjs.yb, rtol=RTOL)
+        known_yb = numpy.array([1, 2, 0, 1, 1, 2, 0, 2, 1, 2])
+        numpy.testing.assert_allclose(known_yb, fjs.yb, rtol=RTOL)
 
         new_yb = fjs.update(self.new_data, k=2).yb
-        known_new_yb = np.array([0, 1, 0, 0, 0, 1, 0, 0, 0, 1, 0, 1, 0, 1])
-        np.testing.assert_allclose(known_new_yb, new_yb, rtol=RTOL)
+        known_new_yb = numpy.array([0, 1, 0, 0, 0, 1, 0, 0, 0, 1, 0, 1, 0, 1])
+        numpy.testing.assert_allclose(known_new_yb, new_yb, rtol=RTOL)
 
 
 class TestFindBin:
@@ -73,19 +73,19 @@
         toclass = [0, 1, 3, 5, 50, 70, 101, 202, 390, 505, 800, 5000, 5001]
         mc = FisherJenks(self.V, k=5)
         known = [0, 0, 0, 0, 0, 0, 1, 2, 3, 3, 4, 4, 4]
-        np.testing.assert_array_equal(known, mc.find_bin(toclass))
+        numpy.testing.assert_array_equal(known, mc.find_bin(toclass))
 
         mc2 = FisherJenks(self.V, k=9)
         known = [0, 0, 0, 0, 2, 2, 3, 5, 7, 7, 8, 8, 8]
-        np.testing.assert_array_equal(known, mc2.find_bin(toclass))
+        numpy.testing.assert_array_equal(known, mc2.find_bin(toclass))
 
 
 class TestMake:
     def setup_method(self):
         self.data = [
-            np.linspace(-5, 5, num=5),
-            np.linspace(-10, 10, num=5),
-            np.linspace(-20, 20, num=5),
+            numpy.linspace(-5, 5, num=5),
+            numpy.linspace(-10, 10, num=5),
+            numpy.linspace(-20, 20, num=5),
         ]
         self.ei = EqualInterval.make()
         self.q5r = Quantiles.make(k=5, rolling=True)
@@ -101,21 +101,21 @@
 
     def test_apply(self):
         ei_classes = [self.ei(d) for d in self.data]
-        known = [np.arange(0, 5, 1)] * 3
-        np.testing.assert_allclose(known, ei_classes)
+        known = [numpy.arange(0, 5, 1)] * 3
+        numpy.testing.assert_allclose(known, ei_classes)
 
         q5r_classes = [self.q5r(d) for d in self.data]
         known = [[0, 1, 2, 3, 4], [0, 0, 2, 3, 4], [0, 0, 2, 4, 4]]
         accreted_data = set(self.q5r.__defaults__[0].y)
-        all_data = set(np.asarray(self.data).flatten())
+        all_data = set(numpy.asarray(self.data).flatten())
         assert accreted_data == all_data
-        np.testing.assert_allclose(known, q5r_classes)
+        numpy.testing.assert_allclose(known, q5r_classes)
 
 
 class TestBinC:
     def test_bin_c(self):
         bins = list(range(2, 8))
-        y = np.array(
+        y = numpy.array(
             [
                 [7, 5, 6],
                 [2, 3, 5],
@@ -130,7 +130,7 @@
             ]
         )
 
-        expected = np.array(
+        expected = numpy.array(
             [
                 [5, 3, 4],
                 [0, 1, 3],
@@ -144,12 +144,12 @@
                 [1, 0, 5],
             ]
         )
-        np.testing.assert_array_equal(expected, binC(y, bins))
+        numpy.testing.assert_array_equal(expected, binC(y, bins))
 
 
 class TestBin:
     def test_bin(self):
-        y = np.array(
+        y = numpy.array(
             [
                 [7, 13, 14],
                 [10, 11, 13],
@@ -164,7 +164,7 @@
             ]
         )
         bins = [10, 15, 20]
-        expected = np.array(
+        expected = numpy.array(
             [
                 [0, 1, 1],
                 [0, 1, 1],
@@ -179,14 +179,14 @@
             ]
         )
 
-        np.testing.assert_array_equal(expected, bin(y, bins))
+        numpy.testing.assert_array_equal(expected, bin(y, bins))
 
 
 class TestBin1d:
     def test_bin1d(self):
-        y = np.arange(100, dtype="float")
+        y = numpy.arange(100, dtype="float")
         bins = [25, 74, 100]
-        binIds = np.array(
+        binIds = numpy.array(
             [
                 0,
                 0,
@@ -290,10 +290,10 @@
                 2,
             ]
         )
-        counts = np.array([26, 49, 25])
-
-        np.testing.assert_array_equal(binIds, bin1d(y, bins)[0])
-        np.testing.assert_array_equal(counts, bin1d(y, bins)[1])
+        counts = numpy.array([26, 49, 25])
+
+        numpy.testing.assert_array_equal(binIds, bin1d(y, bins)[0])
+        numpy.testing.assert_array_equal(counts, bin1d(y, bins)[1])
 
 
 class TestNaturalBreaks:
@@ -308,7 +308,9 @@
         nb = NaturalBreaks(self.V, 5)
         assert nb.k == 5
         assert len(nb.counts) == 5
-        np.testing.assert_array_almost_equal(nb.counts, np.array([49, 3, 4, 1, 1]))
+        numpy.testing.assert_array_almost_equal(
+            nb.counts, numpy.array([49, 3, 4, 1, 1])
+        )
 
     def test_NaturalBreaks_stability(self):
         for i in range(10):
@@ -318,7 +320,7 @@
 
     def test_NaturalBreaks_randomData(self):
         for i in range(10):
-            V = np.random.random(50) * (i + 1)
+            V = numpy.random.random(50) * (i + 1)
             nb = NaturalBreaks(V, 5)
             assert nb.k == 5
             assert len(nb.counts) == 5
@@ -330,27 +332,31 @@
         y = []
         for i in x:
             y.append(i ** (-2))
-        self.V = np.array(y)
+        self.V = numpy.array(y)
 
     def test_HeadTailBreaks(self):
         htb = HeadTailBreaks(self.V)
         assert htb.k == 4
         assert len(htb.counts) == 4
-        np.testing.assert_array_almost_equal(htb.counts, np.array([975, 21, 2, 1]))
+        numpy.testing.assert_array_almost_equal(
+            htb.counts, numpy.array([975, 21, 2, 1])
+        )
 
     def test_HeadTailBreaks_doublemax(self):
-        V = np.append(self.V, self.V.max())
+        V = numpy.append(self.V, self.V.max())
         htb = HeadTailBreaks(V)
         assert htb.k == 4
         assert len(htb.counts) == 4
-        np.testing.assert_array_almost_equal(htb.counts, np.array([980, 17, 1, 2]))
+        numpy.testing.assert_array_almost_equal(
+            htb.counts, numpy.array([980, 17, 1, 2])
+        )
 
     def test_HeadTailBreaks_float(self):
-        V = np.array([1 + 2**-52, 1, 1])
+        V = numpy.array([1 + 2**-52, 1, 1])
         htb = HeadTailBreaks(V)
         assert htb.k == 2
         assert len(htb.counts) == 2
-        np.testing.assert_array_almost_equal(htb.counts, np.array([2, 1]))
+        numpy.testing.assert_array_almost_equal(htb.counts, numpy.array([2, 1]))
 
 
 class TestMapClassifier:
@@ -390,15 +396,17 @@
 
     def test_EqualInterval(self):
         ei = EqualInterval(self.V)
-        np.testing.assert_array_almost_equal(ei.counts, np.array([57, 0, 0, 0, 1]))
-        np.testing.assert_array_almost_equal(
-            ei.bins, np.array([822.394, 1644.658, 2466.922, 3289.186, 4111.45])
+        numpy.testing.assert_array_almost_equal(
+            ei.counts, numpy.array([57, 0, 0, 0, 1])
+        )
+        numpy.testing.assert_array_almost_equal(
+            ei.bins, numpy.array([822.394, 1644.658, 2466.922, 3289.186, 4111.45])
         )
 
         with pytest.raises(
             ValueError, match="Not enough unique values in array to form 5 classes."
         ):
-            EqualInterval(np.array([1, 1, 1, 1]))
+            EqualInterval(numpy.array([1, 1, 1, 1]))
 
 
 class TestPercentiles:
@@ -407,9 +415,9 @@
 
     def test_Percentiles(self):
         pc = Percentiles(self.V)
-        np.testing.assert_array_almost_equal(
+        numpy.testing.assert_array_almost_equal(
             pc.bins,
-            np.array(
+            numpy.array(
                 [
                     1.35700000e-01,
                     5.53000000e-01,
@@ -420,7 +428,9 @@
                 ]
             ),
         )
-        np.testing.assert_array_almost_equal(pc.counts, np.array([1, 5, 23, 23, 5, 1]))
+        numpy.testing.assert_array_almost_equal(
+            pc.counts, numpy.array([1, 5, 23, 23, 5, 1])
+        )
 
 
 class TestBoxPlot:
@@ -429,7 +439,7 @@
 
     def test_BoxPlot(self):
         bp = BoxPlot(self.V)
-        bins = np.array(
+        bins = numpy.array(
             [
                 -5.28762500e01,
                 2.56750000e00,
@@ -439,7 +449,7 @@
                 4.11145000e03,
             ]
         )
-        np.testing.assert_array_almost_equal(bp.bins, bins)
+        numpy.testing.assert_array_almost_equal(bp.bins, bins)
 
 
 class TestQuantiles:
@@ -448,9 +458,9 @@
 
     def test_Quantiles(self):
         q = Quantiles(self.V, k=5)
-        np.testing.assert_array_almost_equal(
+        numpy.testing.assert_array_almost_equal(
             q.bins,
-            np.array(
+            numpy.array(
                 [
                     1.46400000e00,
                     5.79800000e00,
@@ -460,7 +470,9 @@
                 ]
             ),
         )
-        np.testing.assert_array_almost_equal(q.counts, np.array([12, 11, 12, 11, 12]))
+        numpy.testing.assert_array_almost_equal(
+            q.counts, numpy.array([12, 11, 12, 11, 12])
+        )
 
 
 class TestStdMean:
@@ -468,14 +480,16 @@
         self.V = load_example()
 
     def test_StdMean(self):
-        s = StdMean(self.V)
-        np.testing.assert_array_almost_equal(
-            s.bins,
-            np.array(
+        std_mean = StdMean(self.V)
+        numpy.testing.assert_array_almost_equal(
+            std_mean.bins,
+            numpy.array(
                 [-967.36235382, -420.71712519, 672.57333208, 1219.21856072, 4111.45]
             ),
         )
-        np.testing.assert_array_almost_equal(s.counts, np.array([0, 0, 56, 1, 1]))
+        numpy.testing.assert_array_almost_equal(
+            std_mean.counts, numpy.array([0, 0, 56, 1, 1])
+        )
 
 
 class TestMaximumBreaks:
@@ -485,15 +499,17 @@
     def test_MaximumBreaks(self):
         mb = MaximumBreaks(self.V, k=5)
         assert mb.k == 5
-        np.testing.assert_array_almost_equal(
-            mb.bins, np.array([146.005, 228.49, 546.675, 2417.15, 4111.45])
-        )
-        np.testing.assert_array_almost_equal(mb.counts, np.array([50, 2, 4, 1, 1]))
+        numpy.testing.assert_array_almost_equal(
+            mb.bins, numpy.array([146.005, 228.49, 546.675, 2417.15, 4111.45])
+        )
+        numpy.testing.assert_array_almost_equal(
+            mb.counts, numpy.array([50, 2, 4, 1, 1])
+        )
 
         with pytest.raises(
             ValueError, match="Not enough unique values in array to form 5 classes."
         ):
-            MaximumBreaks(np.array([1, 1, 1, 1]))
+            MaximumBreaks(numpy.array([1, 1, 1, 1]))
 
 
 class TestFisherJenks:
@@ -503,10 +519,12 @@
     def test_FisherJenks(self):
         fj = FisherJenks(self.V)
         assert fj.adcm == 799.24000000000001
-        np.testing.assert_array_almost_equal(
-            fj.bins, np.array([75.29, 192.05, 370.5, 722.85, 4111.45])
-        )
-        np.testing.assert_array_almost_equal(fj.counts, np.array([49, 3, 4, 1, 1]))
+        numpy.testing.assert_array_almost_equal(
+            fj.bins, numpy.array([75.29, 192.05, 370.5, 722.85, 4111.45])
+        )
+        numpy.testing.assert_array_almost_equal(
+            fj.counts, numpy.array([49, 3, 4, 1, 1])
+        )
 
 
 class TestJenksCaspall:
@@ -514,12 +532,14 @@
         self.V = load_example()
 
     def test_JenksCaspall(self):
-        np.random.seed(10)
+        numpy.random.seed(10)
         jc = JenksCaspall(self.V, k=5)
-        np.testing.assert_array_almost_equal(jc.counts, np.array([14, 13, 14, 10, 7]))
-        np.testing.assert_array_almost_equal(
+        numpy.testing.assert_array_almost_equal(
+            jc.counts, numpy.array([14, 13, 14, 10, 7])
+        )
+        numpy.testing.assert_array_almost_equal(
             jc.bins,
-            np.array(
+            numpy.array(
                 [
                     1.81000000e00,
                     7.60000000e00,
@@ -536,17 +556,17 @@
         self.V = load_example()
 
     def test_JenksCaspallSampled(self):
-        np.random.seed(100)
-        x = np.random.random(100000)
+        numpy.random.seed(100)
+        x = numpy.random.random(100000)
         jc = JenksCaspall(x)
         jcs = JenksCaspallSampled(x)
-        np.testing.assert_array_almost_equal(
+        numpy.testing.assert_array_almost_equal(
             jc.bins,
-            np.array([0.19718393, 0.39655886, 0.59648522, 0.79780763, 0.99997979]),
-        )
-        np.testing.assert_array_almost_equal(
+            numpy.array([0.19718393, 0.39655886, 0.59648522, 0.79780763, 0.99997979]),
+        )
+        numpy.testing.assert_array_almost_equal(
             jcs.bins,
-            np.array([0.20856569, 0.41513931, 0.62457691, 0.82561423, 0.99997979]),
+            numpy.array([0.20856569, 0.41513931, 0.62457691, 0.82561423, 0.99997979]),
         )
 
 
@@ -555,11 +575,11 @@
         self.V = load_example()
 
     def test_JenksCaspallForced(self):
-        np.random.seed(100)
+        numpy.random.seed(100)
         jcf = JenksCaspallForced(self.V, k=5)
-        np.testing.assert_array_almost_equal(
+        numpy.testing.assert_array_almost_equal(
             jcf.bins,
-            np.array(
+            numpy.array(
                 [
                     1.34000000e00,
                     5.90000000e00,
@@ -569,12 +589,14 @@
                 ]
             ),
         )
-        np.testing.assert_array_almost_equal(jcf.counts, np.array([12, 12, 13, 9, 12]))
+        numpy.testing.assert_array_almost_equal(
+            jcf.counts, numpy.array([12, 12, 13, 9, 12])
+        )
 
         with pytest.raises(
             ValueError, match="Not enough unique values in array to form 5 classes."
         ):
-            JenksCaspallForced(np.array([1, 1, 1, 1]))
+            JenksCaspallForced(numpy.array([1, 1, 1, 1]))
 
 
 class TestUserDefined:
@@ -584,20 +606,22 @@
     def test_UserDefined(self):
         bins = [20, max(self.V)]
         ud = UserDefined(self.V, bins)
-        np.testing.assert_array_almost_equal(ud.bins, np.array([20.0, 4111.45]))
-        np.testing.assert_array_almost_equal(ud.counts, np.array([37, 21]))
+        numpy.testing.assert_array_almost_equal(ud.bins, numpy.array([20.0, 4111.45]))
+        numpy.testing.assert_array_almost_equal(ud.counts, numpy.array([37, 21]))
 
     def test_UserDefined_max(self):
-        bins = np.array([20, 30])
+        bins = numpy.array([20, 30])
         ud = UserDefined(self.V, bins)
-        np.testing.assert_array_almost_equal(ud.bins, np.array([20.0, 30.0, 4111.45]))
-        np.testing.assert_array_almost_equal(ud.counts, np.array([37, 4, 17]))
+        numpy.testing.assert_array_almost_equal(
+            ud.bins, numpy.array([20.0, 30.0, 4111.45])
+        )
+        numpy.testing.assert_array_almost_equal(ud.counts, numpy.array([37, 4, 17]))
 
     def test_UserDefined_invariant(self):
         bins = [10, 20, 30, 40]
-        ud = UserDefined(np.array([12, 12, 12]), bins)
-        np.testing.assert_array_almost_equal(ud.bins, np.array([10, 20, 30, 40]))
-        np.testing.assert_array_almost_equal(ud.counts, np.array([0, 3, 0, 0]))
+        ud = UserDefined(numpy.array([12, 12, 12]), bins)
+        numpy.testing.assert_array_almost_equal(ud.bins, numpy.array([10, 20, 30, 40]))
+        numpy.testing.assert_array_almost_equal(ud.counts, numpy.array([0, 3, 0, 0]))
 
 
 class TestMaxP:
@@ -605,18 +629,20 @@
         self.V = load_example()
 
     def test_MaxP(self):
-        np.random.seed(100)
+        numpy.random.seed(100)
         mp = MaxP(self.V)
-        np.testing.assert_array_almost_equal(
+        numpy.testing.assert_array_almost_equal(
             mp.bins,
-            np.array([3.16000e00, 1.26300e01, 1.67000e01, 2.04700e01, 4.11145e03]),
-        )
-        np.testing.assert_array_almost_equal(mp.counts, np.array([18, 16, 3, 1, 20]))
+            numpy.array([3.16000e00, 1.26300e01, 1.67000e01, 2.04700e01, 4.11145e03]),
+        )
+        numpy.testing.assert_array_almost_equal(
+            mp.counts, numpy.array([18, 16, 3, 1, 20])
+        )
 
         with pytest.raises(
             ValueError, match="Not enough unique values in array to form 5 classes."
         ):
-            MaxP(np.array([1, 1, 1, 1]))
+            MaxP(numpy.array([1, 1, 1, 1]))
 
 
 class TestGadf:
@@ -634,7 +660,7 @@
         self.V = load_example()
 
     def test_K_classifiers(self):
-        np.random.seed(100)
+        numpy.random.seed(100)
         ks = KClassifiers(self.V)
         assert ks.best.name == "FisherJenks"
         assert ks.best.gadf == 0.84810327199081048
@@ -644,30 +670,27 @@
 class TestPooled:
     def setup_method(self):
         n = 20
-        self.data = np.array([np.arange(n) + i * n for i in range(1, 4)]).T
+        self.data = numpy.array([numpy.arange(n) + i * n for i in range(1, 4)]).T
 
     def test_pooled(self):
         res = Pooled(self.data, k=4)
         assert res.k == 4
-        np.testing.assert_array_almost_equal(
-            res.col_classifiers[0].counts, np.array([15, 5, 0, 0])
-        )
-        np.testing.assert_array_almost_equal(
-            res.col_classifiers[-1].counts, np.array([0, 0, 5, 15])
-        )
-        np.testing.assert_array_almost_equal(
-            res.global_classifier.counts, np.array([15, 15, 15, 15])
+        numpy.testing.assert_array_almost_equal(
+            res.col_classifiers[0].counts, numpy.array([15, 5, 0, 0])
+        )
+        numpy.testing.assert_array_almost_equal(
+            res.col_classifiers[-1].counts, numpy.array([0, 0, 5, 15])
+        )
+        numpy.testing.assert_array_almost_equal(
+            res.global_classifier.counts, numpy.array([15, 15, 15, 15])
         )
         res = Pooled(self.data, classifier="BoxPlot", hinge=1.5)
-        np.testing.assert_array_almost_equal(
-            res.col_classifiers[0].bins, np.array([-9.5, 34.75, 49.5, 64.25, 108.5])
-<<<<<<< HEAD
-        )
-=======
+        numpy.testing.assert_array_almost_equal(
+            res.col_classifiers[0].bins, numpy.array([-9.5, 34.75, 49.5, 64.25, 108.5])
         )
 
     def test_pooled_bad_classifier(self):
         classifier = "Larry David"
-        with pytest.raises(ValueError, match=f"'{classifier}' not a valid classifier."):
-            Pooled(self.data, classifier=classifier, k=4)
->>>>>>> 651032f5
+        message = f"'{classifier}' not a valid classifier."
+        with pytest.raises(ValueError, match=message):
+            Pooled(self.data, classifier=classifier, k=4)