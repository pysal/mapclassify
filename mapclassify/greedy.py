--- conflicted
+++ resolved
@@ -362,11 +362,7 @@
         )
 
     else:
-<<<<<<< HEAD
-        raise ValueError(f"{strategy} is not a valid strategy.")
-=======
         raise ValueError(f"'{strategy}' is not a valid strategy.")
->>>>>>> 651032f5
 
     color = pd.Series(color).sort_index()
     color.index = gdf.index
